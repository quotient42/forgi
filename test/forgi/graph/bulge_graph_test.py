import unittest, os
import itertools as it
import random
import sys

import forgi.graph.bulge_graph as fgb
import forgi.utilities.debug as fud
import forgi.utilities.stuff as fus

import copy, time

class GraphVerification(object):
    def check_for_overlapping_defines(self, bg):
        '''
        Check to make sure none of the defines overlap.
        '''
        for d1,d2 in it.combinations(bg.defines.keys(), 2):
            for dx in bg.defines[d1]:
                for dy in bg.defines[d2]:
                    self.assertNotEqual(dx, dy)

    def check_for_all_nucleotides(self, bg):
        '''
        Check to make sure that the bulge_graph covers each nucleotide
        in the structure.
        '''
        nucs = [False for i in range(bg.seq_length)]

        for d in bg.defines.keys():
            for r in bg.define_residue_num_iterator(d):
                nucs[r-1] = True

        for i,n in enumerate(nucs):
            self.assertTrue(n)

    def check_node_labels(self, bg):
        '''
        There should be only six types of nodes in the graph. The internal
        representation sometimes uses nodes that start with 'x' or 'y' as
        intermediates, but these should always be removed.
        '''
        for k in bg.defines:
            self.assertTrue(k[0] in ['s', 'h', 'i', 'm', 't', 'f'])
    
    def check_graph_integrity(self, bg):
        self.check_node_labels(bg)
        self.check_for_all_nucleotides(bg)
        self.check_for_overlapping_defines(bg)

class TestBulgeGraph(unittest.TestCase, GraphVerification):
    '''
    Simple tests for the BulgeGraph data structure.

    For now the main objective is to make sure that a graph is created
    and nothing crashes in the process. In the future, test cases for
    bugs should be added here.
    '''

    def setUp(self):
        self.dotbracket = '....((((((....((.......((((.((((.(((...(((((..........)))))...((.......))....)))......))))))))......))...)).))))......(((....((((((((...))))))))...)))........'
        self.bg_string = '''
name temp
length 71
seq CGCUUCAUAUAAUCCUAAUGAUAUGGUUUGGGAGUUUCUACCAAGAGCCUUAAACUCUUGAUUAUGAAGUG
define f1 0 1
define h1 47 55
define s3 42 47 55 60
define s2 13 19 27 33
define h0 19 27
define s0 1 9 63 71
define t1 71 72
define m1 9 13
define m2 33 42
define m0 60 63
connect s3 h1 m0 m2
connect s2 h0 m1 m2
connect s0 f1 m1 m0 t1
'''
        self.bpseq = dict()
        self.bpseq['1y26'] = """1 G 26
2 A 25
3 G 24
4 C 23
5 U 22
6 G 21
7 C 0
8 A 0
9 G 0
10 C 19
11 A 18
12 C 17
13 G 0
14 A 0
15 A 0
16 A 0
17 G 12
18 U 11
19 G 10
20 A 0
21 C 6
22 G 5
23 G 4
24 C 3
25 U 2
26 C 1
"""

        self.bpseq['pseudoknot'] ="""1 A 9
2 A 8
3 A 0
4 A 14
5 A 13
6 A 0
7 A 0
8 A 2
9 A 1
10 A 0
11 A 0
12 A 0
13 A 5
14 A 4
"""

    def test_to_bg_string(self):
        self.fasta = """>1y26
CGCUUCAUAUAAUCCUAAUGAUAUGGUUUGGGAGUUUCUACCAAGAGCCUUAAACUCUUGAUUAUGAAGUG
(((((((((...((((((.........))))))........((((((.......))))))..)))))))))
"""
        bg = fgb.BulgeGraph()
        bg.from_fasta(self.fasta, dissolve_length_one_stems=True)

    def test_from_fasta(self):
        bg = fgb.BulgeGraph()

        with open('test/forgi/threedee/data/3V2F.fa', 'r') as f:
            text = f.read()
            bg.from_fasta(text, dissolve_length_one_stems=False)

        for s in bg.stem_iterator():
            bg.stem_length(s)

    def test_from_fasta1(self):
        a = """
>a
ACGCCA
((..))
"""
        x = fgb.from_fasta_text(a)
        self.assertEqual(x.seq, 'ACGCCA')

        a = """
>a
ACGCCA
((..))
>b
CCCCCC
((()))
"""
        bgs = fgb.from_fasta_text(a)
        self.assertEqual(len(bgs), 2)
        self.assertEqual(bgs[0].seq, 'ACGCCA')
        self.assertEqual(bgs[1].seq, 'CCCCCC')

        a = """
GGGGGG
......
"""
        bg = fgb.from_fasta_text(a)
        self.assertEqual(bg.seq, 'GGGGGG')
        fud.pv('bg.defines')

    def test_from_bpseq_file(self):
        with open('test/forgi/data/1gid.bpseq', 'r') as f:
            lines = f.readlines()

        bpseq_str = "".join(lines)
        bg = fgb.BulgeGraph()
        bg.from_bpseq_str(bpseq_str, dissolve_length_one_stems=True)

        for d in bg.defines:
            self.assertFalse(d[0] == 'x')

        with open('test/forgi/data/1ymo.bpseq', 'r') as f:
            lines = f.readlines()
        
        bpseq_str = "".join(lines)
        bg = fgb.BulgeGraph()
        bg.from_bpseq_str(bpseq_str, dissolve_length_one_stems=True)

        node = bg.get_node_from_residue_num(25)
        self.assertFalse(node[0] == 'h')

    def test_from_bpseq(self):
        bg = fgb.BulgeGraph()

        bpstr="""1 G 8
2 G 7
3 C 6
4 A 5
5 U 4
6 G 3
7 C 2
8 C 1
"""
        bg.from_bpseq_str(bpstr, dissolve_length_one_stems=False)
        bg.from_bpseq_str(bpstr, dissolve_length_one_stems=True)

        seq= 'AAAAAAAAAAAAAAAAAAAAA'
        db = '.((((..)).))..((..)).'
        n  = '12345678901234567890.'

        bg = fgb.BulgeGraph()
        bpstr="""1 A 0
2 A 12
3 A 11
4 A 9
5 A 8
6 A 0
7 A 0
8 A 5
9 A 4
10 A 0
11 A 3
12 A 2
13 A 0
14 A 0
15 A 20
16 A 19
17 A 0
18 A 0
19 A 16
20 A 15
21 A 0
"""

        bg.from_bpseq_str(bpstr)

        self.assertEqual(bg.defines['i0'], [10,10])
        self.assertEqual(bg.defines['h0'], [6,7])
        self.assertEqual(bg.defines['h1'], [17,18])
        self.assertEqual(bg.defines['s0'], [2,3,11,12])
        self.assertEqual(bg.defines['s1'], [4,5,8,9])
        self.assertEqual(bg.defines['s2'], [15,16,19,20])
        self.assertEqual(bg.defines['t1'], [21, 21])

        bg.get_node_from_residue_num(21)

        bpstr = """1 G 26
2 A 25
3 G 24
4 C 23
5 U 22
6 G 21
7 C 0
8 A 0
9 G 0
10 C 19
11 A 18
12 C 17
13 G 0
14 A 0
15 A 0
16 A 0
17 G 12
18 U 11
19 G 10
20 A 0
21 C 6
22 G 5
23 G 4
24 C 3
25 U 2
26 C 1
"""

        bg.from_bpseq_str(bpstr)
        bg.get_node_from_residue_num(1)

        bpstr = """1 G 8
2 G 7
3 C 6
4 A 5
5 U 4
6 G 3
7 C 2
8 C 1
"""
        bg.from_bpseq_str(bpstr)
        bg.get_node_from_residue_num(1)
        bg.get_node_from_residue_num(2)

        db='(.(.(.).).)'
        nm='12345678901'

        bpstr="""1 A 11
2 A 0
3 A 9
4 A 0
5 A 7
6 A 0
7 A 5
8 A 0
9 A 3
10 A 0
11 A 1
"""
        bg.from_bpseq_str(bpstr)

        db='[.(.].)'
        nm='1234567'

        bpstr="""1 A 5
2 A 0
3 A 7
4 A 0
5 A 1
6 A 0
7 A 3
"""

        bg.from_bpseq_str(bpstr)

        db='[[.((..]]...))'
        nm='12345678901234'

        bpstr="""1 A 9
2 A 8
3 A 0
4 A 14
5 A 13
6 A 0
7 A 0
8 A 2
9 A 1
10 A 0
11 A 0
12 A 0
13 A 5
14 A 4
"""
        bg.from_bpseq_str(bpstr)

        db='[[.((..]]...)).((..((..)).))'
        nm='1234567890123456789012345678'

        bpstr="""1 A 9
2 A 8
3 A 0
4 A 14
5 A 13
6 A 0
7 A 0
8 A 2
9 A 1
10 A 0
11 A 0
12 A 0
13 A 5
14 A 4
15 A 0
16 A 28
17 A 27
18 A 0
19 A 0
20 A 25
21 A 24
22 A 0
23 A 0
24 A 21
25 A 20
26 A 0
27 A 17
28 A 20
"""
        bg.from_bpseq_str(bpstr)

        bg.from_bpseq_str(bpstr)

        db='[[.((..]]..((..)).))'
        nm='12345678901234567890'

        bpstr="""1 A 9
2 A 8
3 A 0
4 A 20
5 A 19
6 A 0
7 A 0
8 A 2
9 A 1
10 A 0
11 A 0
12 A 17
13 A 16
14 A 0
15 A 0
16 A 13
17 A 12
18 A 0
19 A 5
20 A 4
"""
        bg.from_bpseq_str(bpstr)

    def test_from_dotplot(self):
        bg = fgb.BulgeGraph()
        bg.from_dotbracket(self.dotbracket)

        self.assertEquals(bg.seq_length, len(self.dotbracket))

        bg = fgb.BulgeGraph()
        bg.from_dotbracket('....')


    def test_define_residue_num_iterator(self):
        bg = fgb.BulgeGraph(dotbracket_str='((..((..))((..))))')
        drni = bg.define_residue_num_iterator('m2', adjacent=True)
        # the second multiloop should have at least two adjacent nucleotides
        self.assertEqual(len(list(drni)), 2)
        drni = bg.define_residue_num_iterator('m1', adjacent=True)
        # the second multiloop should have at least two adjacent nucleotides
        self.assertEqual(len(list(drni)), 2)

        drni = bg.define_residue_num_iterator('m1', adjacent=True)

        bg = fgb.BulgeGraph()
        bg.from_dotbracket('..((..((...))..))..((..))..')

        self.assertEqual(list(bg.define_residue_num_iterator('f1')),
                         [1,2])
        self.assertEqual(list(bg.define_residue_num_iterator('t1')),
                         [26, 27])
        self.assertEqual(list(bg.define_residue_num_iterator('s1')),
                         [7, 8, 12, 13])
        self.assertEqual(list(bg.define_residue_num_iterator('i0')),
                         [5,6,14,15])

        fa=""">blah
AAAAAAAAAA
((((.)).))
"""
        bg.from_fasta(fa, dissolve_length_one_stems=True)
        self.assertEqual(list(bg.define_residue_num_iterator('i0', adjacent=True)),
                         [2,3,7,8,9])

        self.assertEqual(list(bg.define_residue_num_iterator('i0', adjacent=True, seq_ids=True)),
                         [(' ', 2, ' '), (' ', 3, ' '), (' ', 7, ' '), (' ', 8, ' '), (' ', 9, ' ')])

    def test_define_range_iterator(self):
        bg = fgb.BulgeGraph()
        fa = """>blah
AAAAAAAAAAAAAAAAAAAAAAAAAAA
..((..((...))..))..((..))..
"""
        bg.from_fasta(fa, dissolve_length_one_stems=False)
        self.assertEqual(list(bg.define_range_iterator('i0')),
                         [[5,6],[14,15]])

        r1 = list(bg.define_range_iterator('i0', seq_ids=True))[0]
        srange = list(bg.iterate_over_seqid_range(r1[0], r1[1]))
        self.assertEqual(srange[0], (' ', 5, ' '))

        self.assertEqual(list(bg.define_range_iterator('f1')),
                         [[1,2]])
        self.assertEqual(list(bg.define_range_iterator('t1')),
                         [[26,27]])

        

    def test_dissolve_stem(self):
        '''
        Test to make sure length one stems can be dissolved.
        '''
        bg = fgb.BulgeGraph()
        bg.from_dotbracket('((.(..((..))..).))', dissolve_length_one_stems = True)
        self.assertEquals(bg.to_dotbracket_string(), '((....((..))....))')
        self.check_graph_integrity(bg)

        bg = fgb.BulgeGraph(dotbracket_str='((..))..((..))')
        self.assertEquals(bg.to_dotbracket_string(), '((..))..((..))')
        bg.dissolve_stem('s0')
        self.check_graph_integrity(bg)

        self.assertEquals(bg.to_dotbracket_string(), '........((..))')

        bg.dissolve_stem('s0')
        self.check_graph_integrity(bg)

    def test_from_dotplot4(self):
        dotbracket = '()'
        bg = fgb.BulgeGraph(dotbracket_str=dotbracket)

        # this structure should have a hairpin
        self.assertTrue('h0' not in bg.defines)

        # or should it?

    def test_from_dotplot3(self):
        dotbracket = '(.(.((((((...((((((....((((.((((.(((..(((((((((....)))))))))..((.......))....)))......))))))))...))))))..)).))))).)..((((..((((((((((...))))))))).))))).......'
        bg = fgb.BulgeGraph()
        self.check_graph_integrity(bg)

        bg.from_dotbracket(dotbracket)
        self.check_graph_integrity(bg)

    def test_from_dotplot2(self):
        bg = fgb.BulgeGraph()

        bg.from_dotbracket('(.(..))')
        self.check_for_overlapping_defines(bg)
        self.check_for_all_nucleotides(bg)

        # secondary structure taken from 1y26
        bg.from_dotbracket('((..))')
        elem_str = bg.to_element_string()
        self.assertEquals(elem_str, "sshhss")

        bg.from_dotbracket('((..))..')
        elem_str = bg.to_element_string()
        self.assertEquals(elem_str, "sshhsstt")

        dotbracket = '..((..))..'
        bg.from_dotbracket(dotbracket)
        elem_str = bg.to_element_string()

        self.assertEquals(elem_str, "ffsshhsstt")

        dotbracket = '..((..))..((..))..'
        bg.from_dotbracket(dotbracket)
        elem_str = bg.to_element_string()

        self.assertEquals(elem_str, "ffsshhssmmsshhsstt")

        dotbracket = '((((((((((..(((((((.......)))))))......).((((((.......))))))..)))))))))'
        bg.from_dotbracket(dotbracket)
        self.check_for_overlapping_defines(bg)
        self.check_for_all_nucleotides(bg)

        dotbracket = '((((((((((..(((((((.......)))))))......).((((((.......))))))..)))))))))'
        bg.from_dotbracket(dotbracket, dissolve_length_one_stems=True)
        self.check_for_overlapping_defines(bg)
        self.check_for_all_nucleotides(bg)


    def test_from_bg_string(self):
        bg = fgb.BulgeGraph()
        bg.from_bg_string(self.bg_string)
        
        self.assertEquals(bg.seq_length, 71)

    def check_from_and_to_dotbracket(self, dotbracket):
        bg = fgb.BulgeGraph(dotbracket_str=dotbracket)
        self.assertEquals(bg.to_dotbracket_string(), dotbracket)

    def test_to_fasta_string(self):
        filename = 'test/forgi/data/2hoj.fa'
        with open(filename, 'r') as f:
            instr = f.read()
            bg = fgb.from_fasta(filename)
            outstr = bg.to_fasta_string()

            self.assertEqual(instr.strip(), outstr.strip())

    def test_get_multiloop_side(self):
        # see page 85 in the notebook
        bg = fgb.BulgeGraph(dotbracket_str='(.().().)')

        s = bg.get_multiloop_side('m0')
        self.assertEqual(s, (1, 0))

        s = bg.get_multiloop_side('m2')
        self.assertEquals(s, (3, 0))

        s = bg.get_multiloop_side('m1')
        self.assertEquals(s, (2, 3))

    def test_get_any_sides(self):
        bg = fgb.BulgeGraph(dotbracket_str='((..((..))..)).((..))')

        self.assertEqual(bg.get_any_sides('s0', 'i0'), (1,0))
        self.assertEqual(bg.get_any_sides('i0', 's0'), (0,1))

        bg = fgb.BulgeGraph(dotbracket_str='((..((..))((..))))')

        self.assertEqual(bg.get_any_sides('s1', 'm1'), (0, 1))
        self.assertEqual(bg.get_any_sides('m1', 's1'), (1, 0))

    def test_get_sides(self):
        with open('test/forgi/data/1ymo.bpseq', 'r') as f:
            lines = f.readlines()
        
        bpseq_str = "".join(lines)
        bg = fgb.BulgeGraph()
        bg.from_bpseq_str(bpseq_str, dissolve_length_one_stems=True)

    def test_get_sides_plus(self):
        bg = fgb.BulgeGraph(dotbracket_str='(.().().)')

        p1 = bg.get_sides_plus('s0', 'm0')
        self.assertEquals(p1[0], 1)

        p1 = bg.get_sides_plus('s0', 'm1')
        self.assertEquals(p1[0], 2)

        p1 = bg.get_sides_plus('s1', 'm0')
        self.assertEquals(p1[0], 0)

        bg = fgb.BulgeGraph(dotbracket_str='(((((((((...(((((((.......)))))))........((((((.......))))))..)))))))))')

        for d in bg.mloop_iterator():
            connections = bg.connections(d)

            (s1c, d1c) = bg.get_sides_plus(connections[0], d)
            (s2c, d2c) = bg.get_sides_plus(connections[1], d)

            self.assertTrue((s1c, s2c) in [(1,0),(3,0),(2,3)])
            
    def test_to_dotbracket(self):
        self.check_from_and_to_dotbracket('..((..))..')
        self.check_from_and_to_dotbracket('..((..))..((..))')
        self.check_from_and_to_dotbracket('..((..((..))..))')

        pass

    def test_pairing_partner(self):
        # documented
        bg = fgb.BulgeGraph()
        bg.from_dotbracket('((..))')

        self.assertEquals(bg.pairing_partner(1), 6)
        self.assertEquals(bg.pairing_partner(2), 5)
        self.assertEquals(bg.pairing_partner(5), 2)

    def test_find_multiloop_loops(self):
        bg = fgb.BulgeGraph()
        bg.from_dotbracket('((..((..))..((..))..))')
        
        bg.find_multiloop_loops()
        bg.from_dotbracket('((..((..((..))..((..))..))..((..))..))')
        bg.from_dotbracket('(.(.(.(.).(.).).(.).))')

    def test_big_structure(self):
        bg = fgb.BulgeGraph()
        bg.from_dotbracket('')

    def test_get_bulge_dimensions(self):
        bg = fgb.BulgeGraph(dotbracket_str='(.(.))')
        bd = bg.get_bulge_dimensions('i0')
        self.assertEquals(bd, (1,0))

        bg = fgb.BulgeGraph(dotbracket_str='((.).)')
        bd = bg.get_bulge_dimensions('i0')
        self.assertEquals(bd, (0,1))

        bg = fgb.BulgeGraph(dotbracket_str='().()')
        bd = bg.get_bulge_dimensions('m0')

        dotbracket = '(.(.).(.).(.))'
        bg = fgb.BulgeGraph(dotbracket_str=dotbracket)
        bd = bg.get_bulge_dimensions('m0')
        self.assertEquals(bd, (1,1000))
        bd = bg.get_bulge_dimensions('m1')
        self.assertEquals(bd, (0,1000))
        bd = bg.get_bulge_dimensions('m2')
        self.assertEquals(bd, (1,1000))
        bd = bg.get_bulge_dimensions('m3')
        self.assertEquals(bd, (1,1000))

        bg = fgb.BulgeGraph(dotbracket_str='((..((..))....))..((..((..))...))')

        bd = bg.get_bulge_dimensions('i0')
        self.assertEquals(bd, (2, 4))
        bd = bg.get_bulge_dimensions('i1')
        self.assertEquals(bd, (2, 3))
    
    def test_get_length(self):
        bg = fgb.BulgeGraph(dotbracket_str='(())')

        bg = fgb.BulgeGraph(dotbracket_str='((..))..(((.)))')

        self.assertEquals(bg.get_length('s0'), 2)
        self.assertEquals(bg.get_length('h0'), 2)
        self.assertEquals(bg.get_length('m0'), 2)
        self.assertEquals(bg.get_length('s1'), 3)

        bg = fgb.BulgeGraph(dotbracket_str='(())(())')
        self.assertEquals(bg.get_length('m0'), 0)

        bg = fgb.BulgeGraph(dotbracket_str='(((((((((..(((..((((.(((((((((.....(((((.(((((....((((....))))....))))).....(((((((((.......)))))))))....))))).((........))...)))))))))))))...)))..))....))))))).')

        self.assertEqual(bg.get_length('i4'), 2)

    def test_get_define_seq_str(self):
        bg = fgb.BulgeGraph(dotbracket_str="(.(.))") 
        bg.seq = 'acgauu'
        self.assertEquals(bg.get_define_seq_str("i0"), ['c', ''])

        bg = fgb.BulgeGraph(dotbracket_str="(.(.))") 
        bg.seq = 'acgauu'
        self.assertEquals(bg.get_define_seq_str("i0", True), ['acg','uu'])

        bg = fgb.BulgeGraph(dotbracket_str='(.(.).(.).)')
        bg.seq = 'acguaaccggu'
        self.assertEquals(bg.get_define_seq_str('m0'), ['c'])
        self.assertEquals(bg.get_define_seq_str('m0', True), ['acg'])

        self.assertEquals(bg.get_define_seq_str('m1'), ['g'])
        self.assertEquals(bg.get_define_seq_str('m1', True), ['ggu'])

        self.assertEquals(bg.get_define_seq_str('m2'), ['a'])
        self.assertEquals(bg.get_define_seq_str('m2', True), ['aac'])

    def check_define_integrity(self, bg):
        '''
        Check to make sure that the define regions are always 5' to 3'
        '''
        for v in bg.defines.values():
            prev = 0
            i = iter(v)

            # iterate over every other element to make sure that the 
            # ones in front involve lower-numbered nucleotides than
            # the ones further on
            for e in i:
                self.assertTrue(e > prev)
                prev = e
                i.next()

    def test_bulge_graph_define_sorting(self):
        bg = fgb.BulgeGraph(dotbracket_str='((..((..))..))..((..((..))...))')

        self.check_define_integrity(bg)

    def test_get_flanking_region(self):
        bg = fgb.BulgeGraph(dotbracket_str='((..))')

        (m1, m2) = bg.get_flanking_region('h0')
        self.assertEqual(m1, 1)
        self.assertEqual(m2, 6)

        bg = fgb.BulgeGraph(dotbracket_str='((.((.)).(.).))')

        (m1, m2) = bg.get_flanking_region('m0')
        self.assertEqual(m1, 1)
        self.assertEqual(m2, 5)

        (m1, m2) = bg.get_flanking_region('m2')
        self.assertEqual(m1, 7)
        self.assertEqual(m2, 10)

        (m1, m2) = bg.get_flanking_region('m1')
        self.assertEqual(m1, 12)
        self.assertEqual(m2, 15)

        bg = fgb.BulgeGraph(dotbracket_str='(.(.).).(.(.))')
        (m1, m2) = bg.get_flanking_region('i1', side=0)
        self.assertEqual(bg.get_flanking_region('i0', side=0),
                         (1,3))
        self.assertEqual(bg.get_flanking_region('i0', side=1),
                         (5,7))
        self.assertEqual(bg.get_flanking_region('i1', side=0),
                         (9,11))
        self.assertEqual(bg.get_flanking_region('i1', side=1),
                         (13,14))

        dotbracket = '...(((((((((((((((((())))))))))))))))))...(((((((((((((((())))))))))))))))'
        seq = fus.gen_random_sequence(len(dotbracket))
        bg = fgb.BulgeGraph(dotbracket_str=dotbracket, seq=seq)
        (m1, m2) = bg.get_flanking_region('m0')

        fa = """>blah
AAAACCGGGCCUUUUACCCCAAAUUGGAA
((((..(((..)))..))))...((..))
"""

    def test_get_flanking_sequence(self):
        bg = fgb.BulgeGraph(dotbracket_str='((..))')
        bg.seq = 'AACCGG'

        self.assertEqual(bg.get_flanking_sequence('h0'),
                         'AACCGG')

        bg = fgb.BulgeGraph(dotbracket_str='((.((.)).(.).))')
        bg.seq = '123456789012345'
        self.assertEqual(bg.get_flanking_sequence('m0'),
                         '12345')
        self.assertEqual(bg.get_flanking_sequence('m2'),
                         '7890')
        self.assertEqual(bg.get_flanking_sequence('m1'),
                         '2345')

        dotbracket = '...(((((((((((((((((())))))))))))))))))...(((((((((((((((())))))))))))))))'
        seq = fus.gen_random_sequence(len(dotbracket))
        bg = fgb.BulgeGraph(dotbracket_str=dotbracket, seq=seq)
        s = bg.get_flanking_sequence('m0')

    def test_get_flanking_handles(self):
        bg = fgb.BulgeGraph(dotbracket_str='((..))')
        h = bg.get_flanking_handles('h0')

        self.assertEqual(h, (2, 5, 1, 4))

        bg = fgb.BulgeGraph(dotbracket_str='((.((.)).(.).))')

        self.assertEqual(bg.get_flanking_handles('m0'),
                         (2,4,1,3))
        self.assertEqual(bg.get_flanking_handles('m2'),
                         (8,10,1,3))
        self.assertEqual(bg.get_flanking_handles('m1'),
                         (12,14,0,2))

        bg = fgb.BulgeGraph(dotbracket_str='(.(.).).(.(.))')
        self.assertEqual(bg.get_flanking_handles('i0', side=0),
                         (1,3,0,2))
        self.assertEqual(bg.get_flanking_handles('i0', side=1),
                         (5,7,0,2))
        self.assertEqual(bg.get_flanking_handles('i1', side=0),
                         (9,11,0,2))
        self.assertEqual(bg.get_flanking_handles('i1', side=1),
                         (13,14,0,1))

        bg = fgb.BulgeGraph(dotbracket_str='((.((.)).)).((.((.))))')
        #                                   1234567890123456789012
        self.assertEqual(bg.get_flanking_handles('i0', side=0),
                         (2,4,1,3))
        self.assertEqual(bg.get_flanking_handles('i0', side=1),
                         (8,10,1,3))
        self.assertEqual(bg.get_flanking_handles('i1', side=0),
                         (14,16,1,3))
        self.assertEqual(bg.get_flanking_handles('i1', side=1),
                         (20,21,1,2))

    def test_are_adjacent_stems(self):
        bg = fgb.BulgeGraph(dotbracket_str='((..((..))..))..((..))')

        self.assertTrue(bg.are_adjacent_stems('s0', 's1'))
        self.assertTrue(bg.are_adjacent_stems('s0', 's2'))
        self.assertFalse(bg.are_adjacent_stems('s1', 's2'))

        self.assertFalse(bg.are_adjacent_stems('s0', 's2', 
                                               multiloops_count=False))

    def test_element_length(self):
        bg = fgb.BulgeGraph(dotbracket_str='.((..(((..))).))((..))')

        self.assertEqual(bg.element_length('s0'), 4)
        self.assertEqual(bg.element_length('i0'), 3)

    def test_stem_length(self):
        bg = fgb.BulgeGraph(dotbracket_str='.((..(((..))).))((..))')

        self.assertEqual(bg.stem_length('s0'), 2)
        self.assertEqual(bg.stem_length('s1'), 3)
        self.assertEqual(bg.stem_length('m0'), 0)
        self.assertEqual(bg.stem_length('i0'), 1)
        self.assertEqual(bg.stem_length('f1'), 1)

    def test_connection_type(self):
        bg = fgb.BulgeGraph(dotbracket_str='(.(.).).(.(.))')

        self.assertEqual(bg.connection_type('m0', ['s0', 's2']), 3)
        self.assertEqual(bg.connection_type('m0', ['s2', 's0']), -3)

        self.assertEqual(bg.connection_type('i0', ['s0', 's1']), 1)
        self.assertEqual(bg.connection_type('i0', ['s1', 's0']), -1)

    def test_random_subgraph(self):
        bg = fgb.BulgeGraph(dotbracket_str='(.(.).).(.(.))..((..((..((..))..))..))')

        sg = bg.random_subgraph()

        # check to make sure there are no duplicate elements
        self.assertEquals(len(sg), len(set(sg)))

        nbg = fgb.bg_from_subgraph(bg, sg)
        self.assertTrue(set(nbg.defines.keys()) == set(sg))

    def test_has_connection(self):
        bg = fgb.BulgeGraph(dotbracket_str='(())..(())..(())..')

        self.assertTrue(bg.has_connection('m0', 'm1'))
        self.assertTrue(bg.has_connection('m1', 't1'))
        self.assertFalse(bg.has_connection('m0', 't1'))

    def test_compare_hairpins(self):
        bg = fgb.BulgeGraph(dotbracket_str='(())(())')

    def test_create_mst(self):
        '''
        Test the creation of a minimum spanning tree from the graph.
        '''
        db = '....((((((...((((((.....(((.((((.(((..(((((((((....)))))))))..((.......))....)))......)))))))....))))))..)).)))).....((((...(((((((((...)))))))))..)))).......'
        bg = fgb.BulgeGraph(dotbracket_str=db)
        mst = bg.get_mst()
        self.assertTrue("m0" in mst)
        build_order = bg.traverse_graph()

        db = '..((.(())..(())...)).'
        bg = fgb.BulgeGraph(dotbracket_str=db)
        mst = bg.get_mst()

        self.assertTrue('m0' in mst)
        self.assertTrue('m2' in mst)

        build_order = bg.traverse_graph()

    def test_create_mst_telomerase(self):
        '''
        Test the creation of a minimum spanning tree from the telomerase
        secondary structure.
        '''
        bg = fgb.BulgeGraph('test/forgi/data/telomerase.cg')

        mst = bg.get_mst()
        self.assertTrue('m0' not in mst)
        self.assertTrue('m3' not in mst)

    def test_traverse_graph(self):
        # the dotbracket for 1gid
        db = '....((((((...((((((.....(((.((((.(((..(((((((((....)))))))))..((.......))....)))......)))))))....))))))..)).)))).....((((...(((((((((...)))))))))..)))).......'
        bg = fgb.BulgeGraph(dotbracket_str=db)

        build_order = bg.traverse_graph()
        all_stems = set(bg.stem_iterator())

        for (f, c, t) in build_order:
            if f in all_stems:
                all_stems.remove(f)
            if t in all_stems:
                all_stems.remove(t)

        self.assertTrue(('s0', 'i4', 's1') in build_order)
        self.assertEqual(len(all_stems), 0)

    def test_get_node_from_residue_num(self):
        bg = fgb.BulgeGraph('test/forgi/data/telomerase.cg')

<<<<<<< HEAD
=======

>>>>>>> e35ac6f4
    def test_get_connected_nucleotides(self):
        db = '((..((..))..))'
        bg = fgb.BulgeGraph(dotbracket_str=db)

        cr = bg.get_connected_residues('s0', 's1')

        self.assertEqual(len(cr), 2)
        self.assertEqual(cr[0], [2,5])
        self.assertEqual(cr[1], [10, 13])

        cr = bg.get_connected_residues('s1', 's0')

        self.assertEqual(len(cr), 2)
        self.assertEqual(cr[0], [2,5])
        self.assertEqual(cr[1], [10, 13])
        db = '((..))..((..))'
        bg = fgb.BulgeGraph(dotbracket_str=db)

        cr = bg.get_connected_residues('s0', 's1')

        self.assertEqual(len(cr), 1)
        self.assertEqual(cr[0], [6,9])

    def test_is_pseudoknot(self):

        bg = fgb.BulgeGraph()

        db='[[.((..]]...))'
        nm='12345678901234'
        bpstr = self.bpseq['pseudoknot']

        bg.from_bpseq_str(bpstr)
        self.assertTrue(bg.is_pseudoknot())

    def test_to_bpseq_str(self):
        bpstr = self.bpseq['1y26']

        bg = fgb.BulgeGraph()
        bg.from_bpseq_str(bpstr)
        s = bg.to_bpseq_string()

    def test_to_pair_tuples(self):
        bpstr = self.bpseq['1y26']

        bg = fgb.BulgeGraph()
        bg.from_bpseq_str(bpstr)
<<<<<<< HEAD
=======
        pair_tuples = bg.to_pair_tuples()

        self.assertTrue((1,26) in pair_tuples)
        self.assertTrue((26,1) in pair_tuples)
        self.assertTrue((7,0) in pair_tuples)

    def test_to_pairtable(self):
        bpstr = self.bpseq['1y26']

        bg = fgb.BulgeGraph()
        bg.from_bpseq_str(bpstr)

        pt = bg.to_pair_table()

        self.assertEqual(pt[0], 26)
        self.assertEqual(pt[1], 26)
        self.assertEqual(pt[26], 1)
        self.assertEqual(pt[7], 0)
>>>>>>> e35ac6f4
<|MERGE_RESOLUTION|>--- conflicted
+++ resolved
@@ -1,13 +1,9 @@
-import unittest, os
+import unittest
 import itertools as it
-import random
-import sys
 
 import forgi.graph.bulge_graph as fgb
 import forgi.utilities.debug as fud
 import forgi.utilities.stuff as fus
-
-import copy, time
 
 class GraphVerification(object):
     def check_for_overlapping_defines(self, bg):
@@ -935,10 +931,6 @@
     def test_get_node_from_residue_num(self):
         bg = fgb.BulgeGraph('test/forgi/data/telomerase.cg')
 
-<<<<<<< HEAD
-=======
-
->>>>>>> e35ac6f4
     def test_get_connected_nucleotides(self):
         db = '((..((..))..))'
         bg = fgb.BulgeGraph(dotbracket_str=db)
@@ -985,8 +977,6 @@
 
         bg = fgb.BulgeGraph()
         bg.from_bpseq_str(bpstr)
-<<<<<<< HEAD
-=======
         pair_tuples = bg.to_pair_tuples()
 
         self.assertTrue((1,26) in pair_tuples)
@@ -1004,5 +994,4 @@
         self.assertEqual(pt[0], 26)
         self.assertEqual(pt[1], 26)
         self.assertEqual(pt[26], 1)
-        self.assertEqual(pt[7], 0)
->>>>>>> e35ac6f4
+        self.assertEqual(pt[7], 0)