--- conflicted
+++ resolved
@@ -192,7 +192,30 @@
 
     def setUp(self):
         self.longMessage = True
-
+        
+    def check_cg_integrity(self, cg):
+        for s in cg.stem_iterator():
+            edges = list(cg.edges[s])
+            if len(edges) < 2:
+                continue
+
+            multiloops = False
+            for e in edges:
+                if e[0] != 'i':
+                    multiloops = True
+
+            if multiloops:
+                continue
+
+            self.assertFalse(np.allclose(cg.coords[edges[0]][0],
+                                         cg.coords[edges[1]][0]))
+            self.assertFalse(np.allclose(cg.coords[edges[0]][0],
+                                         cg.coords[edges[1]][1]))
+            self.assertFalse(np.allclose(cg.coords[edges[0]][1],
+                                         cg.coords[edges[1]][0]))
+            self.assertFalse(np.allclose(cg.coords[edges[0]][1],
+                                         cg.coords[edges[1]][1]))
+                                         
     def compare_bg_to_cg(self, bg, cg):
         for d in bg.defines.keys():
             self.assertTrue(d in cg.defines.keys())
@@ -573,11 +596,9 @@
     def setUp(self):
         self.cg1 = ftmc.CoarseGrainRNA('test/forgi/threedee/data/1y26.cg')
         self.cg2 = ftmc.from_pdb('test/forgi/threedee/data/1byj.pdb')
-<<<<<<< HEAD
+
+
     @unittest.skip("Manual test")
-=======
-    @unittest.skip("Still in development")
->>>>>>> 7a50f8f1
     def test_stericValue_1(self):
         print("m0, m1, m2", self.cg1.steric_value(["m0", "m1", "m2"]))
         from_ = np.amin(self.cg1.coords._coordinates)
