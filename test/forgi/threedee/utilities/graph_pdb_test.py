--- conflicted
+++ resolved
@@ -217,318 +217,6 @@
         v = math.pi/4
         nptest.assert_allclose(ftug.stem2_orient_from_stem1(stem1_vec, twist1, (r,u,v)), np.array([0.,1,1]), atol=10**-15)
 
-<<<<<<< HEAD
-class TestVirtualStats(unittest.TestCase):
-    def setUp(self):
-        self.cg = ftmc.CoarseGrainRNA('test/forgi/threedee/data/3way.cg')
-
-    def assert_stats_equal(self, stat1, stat2):
-
-        nptest.assert_allclose(stat1.position_params()[1], stat2.position_params()[1], atol=10**-12)
-        nptest.assert_allclose(stat1.position_params()[2]%(2*math.pi), stat2.position_params()[2]%(2*math.pi), atol=10**-12)
-
-        nptest.assert_allclose(stat1.twist_params(), stat2.twist_params(), atol=10**-12)
-        nptest.assert_allclose(stat1.orientation_params(), stat2.orientation_params(), atol=10**-12)
-
-    def assert_all_angles_different(self, stat1, stat2):
-        # Every angle has to change, but the length of the seperation does not change.
-        if not np.all( np.logical_not( np.isclose(stat1.position_params()[1:], stat2.position_params()[1:]))):
-            assert False, "Not all position parameters changed: {}, {}".format(stat1.position_params(), stat2.position_params())
-        if not np.all( np.logical_not( np.isclose(stat1.twist_params(), stat2.twist_params()))):
-            log.info("Stat1: Position (carthesian))")
-            log.info(ftug.stem2_pos_from_stem1_1(ftuv.standard_basis,stat1.position_params()))
-            log.info("Stat1: Orientation (carthesian)")
-            log.info(ftug.stem2_orient_from_stem1_1(ftuv.standard_basis, [1]+list(stat1.orientation_params())))
-            log.info("Stat2: Position (carthesian))")
-            log.info(ftug.stem2_pos_from_stem1_1(ftuv.standard_basis, stat2.position_params()))
-            log.info("Stat2: Orientation (carthesian)")
-            log.info(ftug.stem2_orient_from_stem1_1(ftuv.standard_basis, [1]+list(stat2.orientation_params())))
-            assert False, "Not all twist parameters changed: {}, {}".format(stat1.twist_params(), stat2.twist_params())
-        if not np.all( np.logical_not( np.isclose(stat1.orientation_params(), stat2.orientation_params()))):
-            assert False, "Not all orientation parameters changed: {}, {}".format(stat1.orientation_params(), stat2.orientation_params())
-
-
-    def verify_virtual_stat(self, cg, ml1, ml2):
-        virtual_stat = ftug.get_virtual_stat(cg, ml1, ml2)
-
-        stems1 = cg.edges[ml1]
-        stems2 = cg.edges[ml2]
-        middle_stem = stems1 & stems2
-        # The involved stems:
-        stem1, = stems1 - middle_stem
-        stem2, = stems2 - middle_stem
-        middle_stem, = middle_stem
-        # Now we modify the cg
-        both_defines = np.array(cg.define_a(ml1) + cg.define_a(ml2))
-        mask = np.array([ (d not in cg.defines[middle_stem]) for d in both_defines ], dtype = bool)
-        log.error("Both_defines %s, middle_stem %s, mask %s", both_defines, cg.defines[middle_stem], mask)
-        both_defines = both_defines + [+1, -1, +1, -1]
-        both_defines = both_defines[mask]
-        log.debug("Masked: %s", both_defines)
-        both_defines = list(sorted(both_defines))
-        assert len(both_defines) ==2
-        log.error("New define: %s", both_defines)
-        cg.defines[ml1] = both_defines
-        cg.remove_vertex(middle_stem)
-        cg.remove_vertex(ml2)
-        cg._add_edge(ml1, stem2)
-        new_stat1, _ = cg.get_stats(ml1)
-        self.assert_stats_equal(virtual_stat, new_stat1)
-
-    def test_get_virtual_stat(self):
-        cg = self.cg
-        mst = cg.get_mst()
-        ml1, ml2 = [ m for m in mst if m[0]=="m" ]
-        if cg.get_next_ml_segment(ml2)==ml1:
-            ml1, ml2 = ml2, ml1
-        self.verify_virtual_stat(cg, ml1, ml2)
-    def test_get_virtual_stat_reverse(self):
-        cg = self.cg
-        mst = cg.get_mst()
-        ml1, ml2 = [ m for m in mst if m[0]=="m" ]
-        if cg.get_next_ml_segment(ml2)==ml1:
-            ml1, ml2 = ml2, ml1
-        self.verify_virtual_stat(cg, ml2, ml1)
-
-    def test_get_virtual_stat_different_mst_1(self):
-        cg = self.cg
-        mst = cg.get_mst()
-        ml1, ml2 = [ m for m in mst if m[0]=="m" ]
-        broken_m, = [m for m in cg.defines if m not in mst ]
-        if cg.get_next_ml_segment(ml2)==ml1:
-            ml1, ml2 = ml2, ml1
-        mst.add(broken_m)
-        mst.remove(ml1)
-        cg.mst = mst
-        cg.traverse_graph()
-        #We have to patch the cg object (which is now inconsistent) so stat-exception will not break.
-        cg.find_mlonly_multiloops = lambda *args: [ml2, broken_m]
-        cg.describe_multiloop = lambda *args: set()
-
-        self.verify_virtual_stat(cg, ml2, broken_m)
-    def test_get_virtual_stat_different_mst_2(self):
-        cg = self.cg
-        mst = cg.get_mst()
-        ml1, ml2 = [ m for m in mst if m[0]=="m" ]
-        broken_m, = [m for m in cg.defines if m not in mst ]
-        if cg.get_next_ml_segment(ml2)==ml1:
-            ml1, ml2 = ml2, ml1
-        mst.add(broken_m)
-        mst.remove(ml2)
-        cg.mst = mst
-        cg.traverse_graph()
-        self.verify_virtual_stat(cg, ml1, broken_m)
-
-    def test_get_virtual_stat_not_part_of_mst1(self):
-        cg = self.cg
-        mst = cg.get_mst()
-        ml1, ml2 = [ m for m in mst if m[0]=="m" ]
-        broken_m, = [m for m in cg.defines if m not in mst ]
-        #Patch the (inconsistent) cg object
-        cg.describe_multiloop = lambda *args: set()
-        cg.find_mlonly_multiloops = lambda *args: [ml1, ml2]
-        self.verify_virtual_stat(cg, ml1, broken_m)
-
-    def test_get_virtual_stat_not_part_of_mst2(self):
-        cg = self.cg
-        mst = cg.get_mst()
-        ml1, ml2 = [ m for m in mst if m[0]=="m" ]
-        broken_m, = [m for m in cg.defines if m not in mst ]
-        #Patch the (inconsistent) cg object
-        cg.describe_multiloop = lambda *args: set()
-        cg.find_mlonly_multiloops = lambda *args: [ml1, ml2]
-        self.verify_virtual_stat(cg, ml2, broken_m)
-
-    def test_twice_invert_angle_stat_gives_original_stat(self):
-        cg = self.cg
-        for ml in [ m for m in cg.get_mst() if m[0]=="m" ]:
-            stat, = [ stat for stat in cg.get_stats(ml) if stat.ang_type == cg.get_angle_type(ml) ]
-
-            inverse_stat = ftug.invert_angle_stat(stat)
-            # Make sure the inversion changes the stat
-            self.assert_all_angles_different(stat, inverse_stat)
-            # The second inversion changes it back to the original stat
-            self.assert_stats_equal(stat, ftug.invert_angle_stat(inverse_stat))
-
-    def visualize_invert_stat(self):
-        import matplotlib.pyplot as plt
-        cg = self.cg
-        for ml in [ m for m in cg.get_mst() if m[0]=="m" ]:
-            stat1, stat2 = cg.get_stats(ml)
-            inverse1 = ftug.invert_angle_stat(stat1)
-            inverse2 = ftug.invert_angle_stat(stat2)
-            sep1 = ftug.stem2_pos_from_stem1_1(ftuv.standard_basis, stat1.position_params())
-            sep1i = ftug.stem2_pos_from_stem1_1(ftuv.standard_basis, inverse1.position_params())
-            sep2 = ftug.stem2_pos_from_stem1_1(ftuv.standard_basis, stat2.position_params())
-            sep2i = ftug.stem2_pos_from_stem1_1(ftuv.standard_basis, inverse2.position_params())
-            fig, ax = plt.subplots()
-            vecs = np.array([sep1, sep1i, sep2, sep2i])
-            labels = ["stat1", "inverse1", "stat2", "inverse2"]
-            sizes = [10,10,5,5]
-            for i in range(4):
-                ax.plot(vecs[i,0], vecs[i,1], "o", label=labels[i], markersize = sizes[i])
-            ax.plot([0], [0], "s", label="origin")
-            ax.legend()
-            plt.show()
-
-    def test_invert_angle_stat2(self):
-        cg = self.cg
-        for ml in [ m for m in cg.get_mst() if m[0]=="m" ]:
-            stat1, stat2 = cg.get_stats(ml)
-            self.assert_all_angles_different(stat1, stat2)
-            self.assert_stats_equal(stat2, ftug.invert_angle_stat(stat1))
-            self.assert_stats_equal(stat1, ftug.invert_angle_stat(stat2))
-
-    def test_invert_angle_stat3(self):
-        cg = ftmc.CoarseGrainRNA('test/forgi/threedee/data/3D0U_A.cg')
-
-        for loop in it.chain(cg.mloop_iterator(), cg.iloop_iterator()):
-            log.info("Checking loop %s", loop)
-            stat1, stat2 = cg.get_stats(loop)
-            inverse1 = ftug.invert_angle_stat(stat1)
-            inverse2 = ftug.invert_angle_stat(stat2)
-
-            #self.assert_all_angles_different(stat1, stat2)
-            self.assert_stats_equal(stat2, inverse1)
-            self.assert_stats_equal(stat1, inverse2)
-            self.assert_stats_equal(stat1, ftug.invert_angle_stat(inverse1))
-            self.assert_stats_equal(stat2, ftug.invert_angle_stat(inverse2))
-
-    def test_sum_of_stats(self):
-        for ml1 in ["m0", "m1", "m2"]:
-            cg = ftmc.CoarseGrainRNA('test/forgi/threedee/data/3way.cg')
-
-            ml2 = cg.get_next_ml_segment(ml1)
-
-            # Get the stat according to the angle type
-            at1 = cg.get_angle_type(ml1, allow_broken=True)
-            at2 = cg.get_angle_type(ml2, allow_broken=True)
-            stat1, = [ stat for stat in cg.get_stats(ml1) if stat.ang_type == at1]
-            stat2, = [ stat for stat in cg.get_stats(ml2) if stat.ang_type == at2 ]
-            log.error(cg.mst)
-            log.error("ml1: %s, %s %s", ml1, cg.get_angle_type(ml1), at1)
-            log.error("ml2: %s, %s %s", ml2, cg.get_angle_type(ml2), at2)
-
-            # Special case for angle type 4: a positive sign means it points
-            # in the direction OPPOSITE to get_next_ml_segment
-            if abs(at1)==4 or abs(at2)==4:
-                if at1==-4 or (at1>0 and at1!=4):
-                    stat1 = ftug.invert_angle_stat(stat1)
-                if at2==-4 or (at2>0 and at2!=4):
-                    stat2 = ftug.invert_angle_stat(stat2)
-                sum_stat = ftug.sum_of_stats(stat2, stat1)
-            else:
-                if at1<0:
-                    stat1 = ftug.invert_angle_stat(stat1)
-                if at2<0:
-                    stat2 = ftug.invert_angle_stat(stat2)
-                sum_stat = ftug.sum_of_stats(stat1, stat2)
-
-            virtual_stat = ftug.get_virtual_stat(cg, ml1, ml2)
-            self.assert_stats_equal(sum_stat, virtual_stat)
-            self.assert_stats_equal(sum_stat, virtual_stat)
-
-    def test_sum_of_stats_standard_direction(self):
-        for ml1 in ["m0", "m1", "m2"]:
-            cg = ftmc.CoarseGrainRNA('test/forgi/threedee/data/3way.cg')
-
-            ml2 = cg.get_next_ml_segment(ml1)
-            ml3 = cg.get_next_ml_segment(ml2)
-
-
-
-            # Get the stat according to the angle type
-            at1 = cg.get_angle_type(ml1, allow_broken=True)
-            at2 = cg.get_angle_type(ml2, allow_broken=True)
-
-            log.error(cg.mst)
-            log.error("ml1: %s, %s %s", ml1, cg.get_angle_type(ml1), at1)
-            log.error("ml2: %s, %s %s", ml2, cg.get_angle_type(ml2), at2)
-
-
-            stat1, = [ stat for stat in cg.get_stats(ml1) if stat.ang_type == at1]
-            stat2, = [ stat for stat in cg.get_stats(ml2) if stat.ang_type == at2 ]
-
-            sum_stat = ftug.sum_of_stat_in_standard_direction(stat1, stat2)
-
-            virtual_stat = ftug.get_virtual_stat(cg, ml1, ml2)
-            self.assert_stats_equal(sum_stat, virtual_stat)
-            # The sum of the two stats in standard direction is independent of the build order
-            stat3, = [ stat for stat in cg.get_stats(ml3) if stat.ang_type >0 ]
-
-            self.assert_stats_equal(sum_stat, stat3)
-
-    def test_sum_of_stats_true_RNA(self):
-        cg = ftmc.CoarseGrainRNA('test/forgi/threedee/data/3D0U_A.cg')
-        cg.print_debug(logging.INFO)
-        for ml1 in cg.mloop_iterator():
-            ml2 = cg.get_next_ml_segment(ml1)
-            stat1 = cg.get_stats(ml1)[0]
-            stat2 = cg.get_stats(ml2)[0]
-            virtual_stat = ftug.get_virtual_stat(cg, ml1, ml2)
-            sum_stat = ftug.sum_of_stat_in_standard_direction(stat1, stat2)
-            log.info("Stats for %s and %s with angle types %s and %s", ml1, ml2, stat1.ang_type, stat2.ang_type)
-            self.assert_stats_equal(sum_stat, virtual_stat)
-
-    def visualize_sum_of_stats(self):
-        cg = self.cg
-        import matplotlib.pyplot as plt
-        stat0 = cg.get_stats("m0")[0]
-        stat1 = cg.get_stats("m2")[0]
-        stat2 = cg.get_stats("m1")[0]
-
-
-        sep0 = ftug.stem2_pos_from_stem1_1(ftuv.standard_basis, stat0.position_params())
-        stemvec1 = ftug.stem2_orient_from_stem1_1(ftuv.standard_basis, [1]+list(stat0.orientation_params()))
-        twist1 = ftug.twist2_orient_from_stem1_1(ftuv.standard_basis, stat0.twist_params())
-        sep1 = ftug.stem2_pos_from_stem1(-stemvec1, twist1, stat1.position_params())
-        sep2 = ftug.stem2_pos_from_stem1_1(ftuv.standard_basis, stat2.position_params())
-        sepSum = ftug.stem2_pos_from_stem1_1(ftuv.standard_basis,
-                                             ftug.sum_of_stat_in_standard_direction(stat0, stat1).position_params())
-
-        fig, ax = plt.subplots()
-        ax.plot([0,sep0[0]], [0,sep0[1]], "-o", label="m0")
-        ax.plot([sep0[0], sep0[0]+sep1[0]], [sep0[1], sep0[1]+sep1[1]], "-o", label="m2")
-        ax.plot([0,sep2[0]], [0,sep2[1]], "-o", label="m1")
-        ax.plot([0,sepSum[0]], [0,sepSum[1]], "--", label="m0+m2")
-
-        ax.legend()
-        plt.show()
-    def test_identity_stat(self):
-        for ml1 in ["m0", "m1", "m2"]:
-            cg = ftmc.CoarseGrainRNA('test/forgi/threedee/data/3way.cg')
-            ml2 = cg.get_next_ml_segment(ml1)
-            ml3 = cg.get_next_ml_segment(ml2)
-
-            # Get the stat according to the angle type
-            at1 = cg.get_angle_type(ml1, allow_broken=True)
-            at2 = cg.get_angle_type(ml2, allow_broken=True)
-            at3 = cg.get_angle_type(ml3, allow_broken=True)
-            log.warning("ML1 %s ML2 %s ML3 %s", list(map(str,cg.get_stats(ml1))),
-                        list(map(str,cg.get_stats(ml2))), list(map(str,cg.get_stats(ml3))))
-            log.warning("at1 %s, at2 %s, at3 %s", at1, at2, at3)
-            stat1, = [ stat for stat in cg.get_stats(ml1) if stat.ang_type == at1]
-            stat2, = [ stat for stat in cg.get_stats(ml2) if stat.ang_type == at2 ]
-            stat3, = [ stat for stat in cg.get_stats(ml3) if stat.ang_type == at3 ]
-
-            # Special case for angle type 4: a positive sign means it points
-            # in the direction OPPOSITE to get_next_ml_segment
-            if at1==4 or (at1<0 and at1!=-4):
-                stat1 = ftug.invert_angle_stat(stat1)
-            if at2==4 or (at2<0 and at2!=-4):
-                stat2 = ftug.invert_angle_stat(stat2)
-            if at3==4 or (at3<0 and at3!=-4):
-                stat3 = ftug.invert_angle_stat(stat3)
-
-            final_stat = ftug.sum_of_stats(stat1, stat2)
-            final_stat = ftug.sum_of_stats(final_stat, stat3)
-            self.assertAlmostEqual(abs(final_stat.u),math.pi/2.)
-            self.assertAlmostEqual(abs(final_stat.v),math.pi)
-            self.assertAlmostEqual(abs(final_stat.t),math.pi)
-            self.assertLess(final_stat.r1, 10**-10)
-
-=======
->>>>>>> 3cd40fae
 
 class TestDistanceCalculation(unittest.TestCase):
     def setUp(self):
