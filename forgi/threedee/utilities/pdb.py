from __future__ import print_function

from builtins import zip
from builtins import range
import sys
import warnings
import itertools
import math
import numpy as np
import Bio.PDB as bpdb
from collections import defaultdict

import forgi.utilities.debug as fud
import forgi.threedee.utilities.vector as ftuv
from  forgi.threedee.utilities.modified_res import to_4_letter_alphabeth
import forgi.graph.residue as fgr

from logging_exceptions import log_to_exception

import logging
log=logging.getLogger(__name__)

backbone_atoms_real = ['P', "O5'", "C5'", "C4'", "C3'", "O3'"]
backbone_atoms = ['P', 'O5*', 'C5*', 'C4*', 'C3*', 'O3*']
backbone_atoms += ['P', "O5'", "C5'", "C4'", "C3'", "O3'"]
ring_atoms = ['C4*', 'C3*', 'C2*', 'C1*', 'O4*']
ring_atoms_real = ["C4'", "C3'", "C2'", "C1'", "O4'"]

nonsidechain_atoms = backbone_atoms_real + ring_atoms_real

chi_torsion_atoms = dict()
chi_torsion_atoms['A'] = ["O4'", "C1'", "N9", "C4"]
chi_torsion_atoms['G'] = chi_torsion_atoms['A']
chi_torsion_atoms['C'] = ["O4'", "C1'", "N1", "C2"]
chi_torsion_atoms['U'] = chi_torsion_atoms['C']

side_chain_atoms = dict()
side_chain_atoms['U'] = ['N1', 'C2', 'O2', 'N3', 'C4', 'O4', 'C5', 'C6']
side_chain_atoms['C'] = ['N1', 'C2', 'O2', 'N3', 'C4', 'N4', 'C5', 'C6']

side_chain_atoms['A'] = ['N1', 'C2', 'N3', 'C4', 'C5', 'C6', 'N6', 'N7', 'C8', 'N9']
side_chain_atoms['G'] = ['N1', 'C2', 'N2', 'N3', 'C4', 'C5', 'C6', 'O6', 'N7', 'C8', 'N9']

all_side_chains = set(side_chain_atoms['U'] + side_chain_atoms['C'] + side_chain_atoms['A'] + side_chain_atoms['G'])

all_rna_atoms = backbone_atoms_real + ring_atoms_real
for v in side_chain_atoms.values():
    all_rna_atoms += v
all_rna_atoms = set(all_rna_atoms)

RNA_RESIDUES = [ "A", "U", "G", "C", 'rA', 'rC', 'rG', 'rU', 'DU']

interactions = [('P', 'O5*'),
                ('P', "O5'"),
                ('P', 'OP1'),
                ('P', 'O1P'),
                ('P', 'OP2'),
                ('P', 'O2P'),
                ('C2*', 'O2*'),
                ("C2'", "O2'"),
               ('O5*', 'C5*'),
               ("O5'", "C5'"),
               ('C5*', 'C4*'),
               ("C5'", "C4'"),
               ('C4*', 'O4*'),
               ("C4'", "O4'"),
               ('C4*', 'C3*'),
               ("C4'", "C3'"),
               ('O4*', 'C1*'),
               ("O4'", "C1'"),
               ('C3*', 'C2*'),
               ("C3'", "C2'"),
               ('C3*', 'O3*'),
               ("C3'", "O3'"),
               ('C2*', 'C1*'),
               ("C2'", "C1'"),
               ('C1*', 'N1'),
               ("C1'", "N1"),
               ('N1', 'C2'),
               ('N1', 'C6'),
               ('C6', 'C5'),
               ('C5', 'C4'),
               ('C4', 'O4'),
               ('C4', 'N4'),
               ('C4', 'N3'),
               ('N3', 'C2'),
               ('C2', 'O2'),
               ('C2', 'N2'),
                ('C1*', 'N9'),
               ("C1'", "N9"),
               ('N9', 'C8'),
               ('N9', 'C4'),
               ('C8', 'N7'),
               ('N7', 'C5'),
               ('C6', 'O6'),
               ('C6', 'N6')]

interactions_set = [tuple(sorted(i)) for i in interactions]

def trim_chain(chain, start_res, end_res):
    '''
    Remove all residues that are not between start_res and end_res, inclusive.
    '''
    to_detach = []
    for res in chain:
        if res.id[1] <= start_res or end_res <= res.id[1]:
            to_detach += [res]

    for res in to_detach:
        chain.detach_child(res.id)

def trim_chain_between(chain, start_res, end_res):
    '''
    Remove all nucleotides between start_res and end_res, inclusive.

    The chain is modified in place so there is no return value.
    '''
    to_detach = []
    for res in chain:
        if start_res <= res.id[1] and res.id[1] <= end_res:
            to_detach += [res]

    for res in to_detach:
        chain.detach_child(res.id)


def extract_subchains_from_seq_ids(all_chains, seq_ids):
    '''
    Extract a portion of one or more pdb chains.
    Creates a list of new chains which contain only
    the specified residues copied from the original chain.

    The chain ids are not modified.

    :param all_chains: A dictionary {chainid:chains}.
    :param seq_ids: An iterable of complete RESIDS.

    :returns: A dictionary chain-id:Bio.PDB.Chain.Chain objects
    '''
    new_chains = {}
    assert isinstance(all_chains, dict)
    for r in seq_ids:
        if r.chain in new_chains:
            chain = new_chains[r.chain]
        else:
            chain = new_chains[r.chain] = bpdb.Chain.Chain(r.chain)
        try:
            chain.add(all_chains[r.chain][r.resid].copy())
        except KeyError:
            log.info(list(sorted(all_chains[r.chain].child_dict.keys())))
            raise
    return new_chains

def is_covalent(contact):
    '''
    Determine if a particular contact is covalent.

    :param contact: A pair of two Atom objects
    :return: `True` if they are covalently bonded
             `False` otherwise
    '''
    r1 = contact[0].parent
    r2 = contact[1].parent

    r1a = (r1, contact[0])
    r2a = (r2, contact[1])

    if contact[0].name.find('H') >= 0 or contact[1].name.find('H') >= 0:
        return True

    ((r1, c1), (r2, c2)) = sorted((r1a, r2a), key=lambda x: x[0].id[1])

    if r1.id == r2.id:
        if tuple(sorted((c1.name, c2.name))) in interactions_set:
            return True

    if r2.id[1] - r1.id[1] == 1:
        #neighboring residues
        if c1.name == 'O3*' and c2.name == 'P':
            return True

    return False

def num_noncovalent_clashes(chain):
    '''
    Check if a chain has non-covalent clashes. Non-covalent clashes are found
    when two atoms that aren't covalently linked are within 1.8 A of each other.

    :param chain: The chain to evaluate
    :param return: The number of non-covalent clashes.
    '''
    all_atoms = bpdb.Selection.unfold_entities(chain, 'A')
    ns = bpdb.NeighborSearch(all_atoms)

    contacts = ns.search_all(1.9)

    return len([c for c in contacts if not is_covalent(c)])

def noncovalent_distances(chain, cutoff=0.3):
    '''
    Print out the distances between all non-covalently bonded atoms
    which are closer than cutoff to each other.

    :param chain: The Bio.PDB chain.
    :param cutoff: The maximum distance
    '''
    all_atoms = bpdb.Selection.unfold_entities(chain, 'A')
    ns = bpdb.NeighborSearch(all_atoms)

    contacts = ns.search_all(cutoff)

    return [ftuv.magnitude(c[1] - c[0]) for c in contacts if not is_covalent(c)]

def pdb_rmsd(c1, c2, sidechains=False, superimpose=True, apply_sup=False):
    '''
    Calculate the all-atom rmsd between two RNA chains.

    :param c1: A Bio.PDB.Chain
    :param c2: Another Bio.PDB.Chain
    :return: The rmsd between the locations of all the atoms in the chains.
    '''
    import forgi.threedee.model.similarity as ftms
    a_5_names = ['P', 'O5*', 'C5*', 'C4*', 'O4*', 'O2*']
    a_5_names += ['P', "O5'", "C5'", "C4'", "O4'", "O2'"]
    a_3_names = ["C1*", "C2*", "C3*", "O3*"]
    a_3_names += ["C1'", "C2'", "C3'", "O3'"]

    a_names = dict()
    a_names['U'] = a_5_names + ['N1', 'C2', 'O2', 'N3', 'C4', 'O4', 'C5', 'C6'] + a_3_names
    a_names['C'] = a_5_names + ['N1', 'C2', 'O2', 'N3', 'C4', 'N4', 'C5', 'C6'] + a_3_names

    a_names['A'] = a_5_names + ['N1', 'C2', 'N3', 'C4', 'C5', 'C6', 'N6', 'N7', 'C8', 'N9'] + a_3_names
    a_names['G'] = a_5_names + ['N1', 'C2', 'N2', 'N3', 'C4', 'C5', 'C6', 'O6', 'N7', 'C8', 'N9'] + a_3_names

    a_names['U'] = a_5_names + ['N1', 'C2', 'O2', 'N3', 'C4', 'O4', 'C5', 'C6'] + a_3_names
    a_names['C'] = a_5_names + ['N1', 'C2', 'O2', 'N3', 'C4', 'N4', 'C5', 'C6'] + a_3_names

    a_names['A'] = a_5_names + ['N1', 'C2', 'N3', 'C4', 'C5', 'C6', 'N6', 'N7', 'C8', 'N9'] + a_3_names
    a_names['G'] = a_5_names + ['N1', 'C2', 'N2', 'N3', 'C4', 'C5', 'C6', 'O6', 'N7', 'C8', 'N9'] + a_3_names

    all_atoms1 = []
    all_atoms2 = []

    acceptable_residues = ['A','C','G','U','rA','rC','rG','rU','DG']
    c1_list = [cr for cr in c1.get_list() if cr.resname.strip() in acceptable_residues]
    c2_list = [cr for cr in c2.get_list() if cr.resname.strip() in acceptable_residues]

    if len(c1_list) != len(c2_list):
        raise Exception("Chains of different length. (Maybe an RNA-DNA hybrid?)")

    #c1_list.sort(key=lambda x: x.id[1])
    #c2_list.sort(key=lambda x: x.id[1])
    to_residues=[]
    crds1 = []
    crds2 = []
    for r1,r2 in zip(c1_list, c2_list):
        if sidechains:
            anames = backbone_atoms + a_names[c1[i].resname.strip()]
        else:
            anames = backbone_atoms
        #anames = a_5_names + a_3_names

        for a in anames:
            try:
                at1 = r1[a]
                at2 = r2[a]
            except:
                continue
            else:
                all_atoms1.append(at1)
                all_atoms2.append(at2)
                crds1.append(at1.coord)
                crds2.append(at2.coord)
                to_residues.append(r1)

    diff_vecs = ftms._pointwise_deviation(crds1, crds2)
    dev_per_res = defaultdict(list)
    for i, res in enumerate(to_residues):
        dev_per_res[res].append(diff_vecs[i])

    if superimpose:
        sup = bpdb.Superimposer()
        sup.set_atoms(all_atoms1, all_atoms2)

        if apply_sup:
            sup.apply(c2.get_atoms())

        return (len(all_atoms1), sup.rms, sup.rotran, dev_per_res)
    else:
        crvs1 = np.array([a.get_vector().get_array() for a in all_atoms1])
        crvs2 = np.array([a.get_vector().get_array() for a in all_atoms2])

        return (len(all_atoms1), ftuv.vector_set_rmsd(crvs1, crvs2), None, dev_per_res)

def get_first_chain(filename):
    '''
    Load a PDB file using the Bio.PDB module and return the first chain.

    :param filename: The path to the pdb file
    '''
    with warnings.catch_warnings():
        warnings.simplefilter("ignore")
        s = bpdb.PDBParser(PERMISSIVE=False).get_structure('t', filename)
        return list(s.get_chains())[0]

def pdb_file_rmsd(fn1, fn2):
    '''
    Calculate the RMSD of all the atoms in two pdb structures.

    :param fn1: The first filename.
    :param fn2: The second filename.
    :return: The rmsd between the two structures.
    '''
    with warnings.catch_warnings():
        warnings.simplefilter("ignore")

        s1= bpdb.PDBParser().get_structure('t', fn1)
        s2= bpdb.PDBParser().get_structure('t', fn2)

    c1,_,_ = get_biggest_chain(fn1)
    c2,_,_ = get_biggest_chain(fn2)

    rmsd = pdb_rmsd(c1, c2)

    return rmsd

def renumber_chain(chain, resids=None):
    '''
    Renumber all the residues in this chain so that they start at 1 and end at
    len(chain)

    :param chain: A Bio.PDB.Chain object
    :return: The same chain, but with renamed nucleotides
    '''

    counter = 1

    if resids is None:
        resids = [(' ', i+1, ' ') for i in range(len(chain))]

    new_child_dict = dict()
    new_child_list = []

    for res, r_new in zip(chain, resids):
        res.id = r_new
        new_child_dict[res.id] = res
        new_child_list.append(res)

    chain.child_dict = new_child_dict
    chain.child_list = new_child_list

    return chain

def output_chain(chain, filename, fr=None, to=None):
    '''
    Dump a chain to an output file. Remove the hydrogen atoms.

    :param chain: The Bio.PDB.Chain to dump.
    :param filename: The place to dump it.
    '''
    class HSelect(bpdb.Select):
        def accept_atom(self, atom):
            if atom.name.find('H') >= 0:
                return False
            else:
                return True
    m = bpdb.Model.Model(' ')
    s = bpdb.Structure.Structure(' ')

    m.add(chain)
    s.add(m)

    io = bpdb.PDBIO()
    io.set_structure(s)
    io.save(filename, HSelect())

def output_multiple_chains(chains, filename, file_type="pdb"):
    '''
    Dump multiple chains to an output file. Remove the hydrogen atoms.

    :param chains: An iterable of Bio.PDB.Chain to dump.
    :param filename: The place to dump it.
    '''
    class HSelect(bpdb.Select):
        def accept_atom(self, atom):
            if atom.name.find('H') >= 0:
                return False
            else:
                return True
    m = bpdb.Model.Model(0)
    s = bpdb.Structure.Structure('stru')
    for chain in chains:
        log.debug("Adding chain %s with %s residues", chain.id, len(chain))
        m.add(chain)

    s.add(m)
    if file_type=="pdb":
        io = bpdb.PDBIO()
    else:
        io = bpdb.MMCIFIO()
    io.set_structure(s)
    try:
        io.save(filename, HSelect())
    except Exception as e:
        with log_to_exception(log, e):
            log.error("Could not output PDB with residues:")
            log.error(list(r.get_id() for r in bpdb.Selection.unfold_entities(m, 'R')))
            log.error(" in chains:")
            log.error(list(c.get_id() for c in bpdb.Selection.unfold_entities(m, 'C')))
        raise
def get_particular_chain(in_filename, chain_id, parser=None):
    '''
    Load a PDB file and return a particular chain.

    :param in_filename: The name of the pdb file.
    :param chain_id: The id of the chain.
    :return: A Bio.PDB.Chain object containing that particular chain.
    '''
    chains, mr, ir = get_all_chains(in_filename, parser)
    chain, = [c for c in chains if c.id==chain_id]
    return chain, mr, ir

def get_biggest_chain(in_filename, parser=None):
    '''
    Load the PDB file located at filename, select the longest
    chain and return it.

    :param in_filename: The location of the original file.
    :return: A Bio.PDB chain structure corresponding to the longest
             chain in the structure stored in in_filename
    '''
    chains, mr, ir = get_all_chains(in_filename, parser)
    biggest = 0
    biggest_len = 0

    for i in range(len(chains)):
        c = chains[i]

        # Only count RNA residues
        num_residues = 0
        for res in c:
            if (res.resname.strip() == 'A' or
                res.resname.strip() == 'C' or
                res.resname.strip() == 'G' or
                res.resname.strip() == 'U'):
                num_residues += 1

        if num_residues > biggest_len:
            biggest = i
            biggest_len = num_residues

    #sys.exit(1)

    orig_chain = chains[biggest]
    return orig_chain, mr, ir

def get_all_chains(in_filename, parser=None, no_annotation=False):
    '''
    Load the PDB file located at filename, read all chains and return them.

    :param in_filename: The location of the original file.
    :return: a tuple chains, missing_residues

             * chains: A list of Bio.PDB chain structures corresponding to all
                       RNA structures stored in in_filename
             * missing_residues: A list of dictionaries, describing the missing residues.
             * interacting residues: A list of residues
    '''
    if parser is None:
        if in_filename.endswith(".pdb"):
            parser = bpdb.PDBParser()
        elif in_filename.endswith(".cif"):
            parser = bpdb.MMCIFParser()
        else: #Cannot determine filetype by extention. Try to read first line.
            with open(in_filename) as pdbfile:
                line = pdbfile.readline(20)
                # According to
                #page 10 of ftp://ftp.wwpdb.org/pub/pdb/doc/format_descriptions/Format_v33_A4.pdf
                # a HEADER entry is mandatory. Biopython sometime starts directly with ATOM
                if line.startswith("HEADER") or line.startswith("ATOM"):
                    parser = bpdb.PDBParser()
                else:
                    parser = bpdb.MMCIFParser()


    with warnings.catch_warnings():
        warnings.simplefilter("ignore")
        s = parser.get_structure('temp', in_filename)
        try:
            log.debug("PDB header %s", parser.header)
            mr = parser.header["missing_residues"]
        except AttributeError: # A mmCIF parser
            cifdict = bpdb.MMCIF2Dict.MMCIF2Dict(in_filename)
            mr = []
            try:
                mask=np.array(cifdict["_pdbx_poly_seq_scheme.pdb_mon_id"], dtype=str)=="?"
                int_seq_ids = np.array(cifdict["_pdbx_poly_seq_scheme.pdb_seq_num"], dtype=int)[mask]
                chains = np.array(cifdict["_pdbx_poly_seq_scheme.pdb_strand_id"], dtype=str)[mask]
                insertions = np.array(cifdict["_pdbx_poly_seq_scheme.pdb_ins_code"], dtype=str)[mask]
                insertions[insertions=="."]=" "
                symbol = np.array(cifdict["_pdbx_poly_seq_scheme.mon_id"], dtype=str)[mask]
            except KeyError:
                pass
            else:
                if not no_annotation:
                    for i,sseq in enumerate(int_seq_ids):
                        mr.append({
                                    "model":None,
                                    "res_name":symbol[i],
                                    "chain":chains[i],
                                    "ssseq":sseq,
                                    "insertion":insertions[i]
                                    })
        except KeyError:
            import Bio
            mr = []
            log.info("Header fields are: %s", parser.header)
            log.warning("Old biopython version %s. No missing residues", Bio.__version__)
            warnings.warn("Could not get information about missing residues."
                          "Try updating your biopython installation.")
        else:
            if mr:
                log.info("This PDB has missing residues")
            elif not no_annotation:
                log.info("This PDB has no missing residues")
    if len(s)>1:
        warnings.warn("Multiple models in file. Using only the first model")
    # Let's detach all H2O, to speed up processing.
    for chain in s[0]:
        for r in chain:
            if r.resname.strip()=="HOH":
                chain.detach_child(r.id)
    # The chains containing RNA
    chains = list(chain for chain in s[0] if contains_rna(chain))
    # Now search for protein interactions.
    if not no_annotation:
        interacting_residues=enumerate_interactions_kdtree(s[0])
    else:
        interacting_residues=set()
    '''for res1, res2 in itertools.combinations(s[0].get_residues(), 2):
        rna_res=None
        other_res=None
        if res1.resname.strip() in RNA_RESIDUES:
            rna_res=res1
        else:
            other_res=res1
        if res2.resname.strip() in RNA_RESIDUES:
            rna_res=res2
        else:
            other_res=res2
        if rna_res is None or other_res is None:
            continue
        if other_res.resname.strip()=="HOH":
            continue
        if residues_interact(rna_res, other_res):
            log.error("%s and %s interact", rna_res, other_res)
            interacting_residues.add(rna_res)'''
    log.info("LOADING DONE: chains %s, mr %s, ir: %s",chains, mr, interacting_residues)
    return chains, mr, interacting_residues


def enumerate_interactions_kdtree(model):
    relevant_atoms = [a for a in model.get_atoms() if a.name[0] in ["C", "N", "O"]]
    if not relevant_atoms:
        return set()
    kdtree = bpdb.NeighborSearch(relevant_atoms)
    pairs = kdtree.search_all(6, "A")
    res_pair_list=set()
    for a1, a2 in pairs:
        if a1.name not in all_side_chains and a2.name not in all_side_chains:
            continue
        p1 = a1.get_parent()
        p2 = a2.get_parent()
        if p1.id == p2.id:
            continue
        elif p1 < p2:
            res_pair_list.add((p1, p2))
        else:
            res_pair_list.add((p2, p1))
    interacting_residues=set()
    for res1, res2 in res_pair_list:
        rna_res=None
        other_res=None
        if res1.resname.strip() in RNA_RESIDUES and not res1.id[0].startswith("H_"):
            rna_res=res1
        else:
            other_res=res1
        if res2.resname.strip() in RNA_RESIDUES  and not res2.id[0].startswith("H_"):
            rna_res=res2
        else:
            other_res=res2
        if rna_res is None or other_res is None:
            continue
        log.debug("%s and %s are close", rna_res, other_res)
        #Only consider C and N. So no ions etc
        if any(a.name in ["CA", "C", "N", "C1"] for a in other_res.get_atoms()):
            interacting_residues.add(rna_res)
        else:
            log.debug("but %s has wrong atoms %s", other_res, list(a.name for a in other_res.get_atoms()))
    log.info("Interacting: %s", interacting_residues)
    return interacting_residues


"""def residues_interact(rna_res, other_res):
    for rna_atom in rna_res:
        if rna_atom.get_name() in all_side_chains:
            for other_atom in other_res:
                atom_symbol="".join(s for s in other_atom.get_name() if not s.isdigit())
                if atom_symbol in ["C", "N"]:
                    d=ftuv.vec_distance(rna_atom.coord, other_atom.coord)
                    if d<6:
                        return True
    return False"""

<<<<<<< HEAD
HBOND_CUTOFF = 4.5 # 4.5 and 0.9 are values optimized against DSSR for 5T5H_A-B-C
OOP_CUTOFF   = 0.9
=======
HBOND_CUTOFF = 4
OOP_CUTOFF   = 0.8
>>>>>>> 121ac79c

def is_AU_pair(res1, res2):
    if res1.resname.strip()=="A":
        resA=res1
        resU=res2
    else:
        resA=res2
        resU=res1
    a=resA["N6"].coord
    b=resU["O4"].coord
    c=resA["N1"].coord
    d=resU["N3"].coord
    d1 = ftuv.vec_distance(a,b)
    d2 = ftuv.vec_distance(c,d)
    if d1<HBOND_CUTOFF and d2<HBOND_CUTOFF:
        if is_almost_coplanar(a,b,c,d, resA["C8"].coord, resU["C6"].coord):
            return True
    return False

def is_GU_pair(res1, res2):
    if res1.resname.strip()=="G":
        resG=res1
        resU=res2
    else:
        resG=res2
        resU=res1
    a=resG["O6"].coord
    b=resU["N3"].coord
    c=resG["N1"].coord
    d=resU["O2"].coord
    d1 = ftuv.vec_distance(a,b)
    d2 = ftuv.vec_distance(c,d)
    if d1<HBOND_CUTOFF and d2<HBOND_CUTOFF:
        if is_almost_coplanar(a,b,c,d, resG["C8"].coord, resU["C6"].coord):
            return True
    return False

def is_GC_pair(res1, res2):
    if res1.resname.strip()=="G":
        resG=res1
        resC=res2
    else:
        resG=res2
        resC=res1
    a=resG["O6"].coord
    c=resG["N1"].coord
    e=resG["N2"].coord
    b=resC["N4"].coord
    d=resC["N3"].coord
    f=resC["O2"].coord

    d1 = ftuv.vec_distance(a,b)
    d2 = ftuv.vec_distance(c,d)
    d3 = ftuv.vec_distance(e,f)

    if d1<HBOND_CUTOFF and d2<HBOND_CUTOFF and d3<HBOND_CUTOFF:
        if is_almost_coplanar(a,b,c,d,e,f, resC["C6"].coord, resG["C8"].coord):
            return True
    return False

def is_almost_coplanar(*points):
    #https://stackoverflow.com/a/18968498
    from numpy.linalg import svd
    points=np.array(points).T
    assert points.shape[0] <= points.shape[1], "There are only {} points in {} dimensions.".format(points.shape[1], points.shape[0])
    ctr = points.mean(axis=1)
    x = points - ctr[:,np.newaxis]
    M = np.dot(x, x.T) # Could also use np.cov(x) here.
    normal = svd(M)[0][:,-1]

    for p in points.T:
        w = p-ctr
        oop_distance = ftuv.magnitude(np.dot(w, normal))/ftuv.magnitude(normal)
        if oop_distance>OOP_CUTOFF:
            return False
    return True
def annotate_fallback(chain_list):
    """
    If neither DSSR nor MC-Annotate are available, we use an ad-hoc implementation of canonical
    basepair detection as fallback.
    This does not work well for missing atoms or modified residues.
    """
    kdtree = bpdb.NeighborSearch([ atom for chain in chain_list for atom in chain.get_atoms()])
    pairs = kdtree.search_all(10, "R")
    basepairs={}
    for res1, res2 in sorted(pairs): # Sorted, so conflicting basepairs are deterministically solved
        if res1.resname.strip() not in RNA_RESIDUES or res1.id[0].startswith("H_"):
            continue
        if res2.resname.strip() not in RNA_RESIDUES or res2.id[0].startswith("H_"):
            continue
        labels = {res1.resname.strip(), res2.resname.strip()}
        try:
            is_bp = False
            if labels == {"A", "U"}:
                is_bp=is_AU_pair(res1, res2)
            elif labels=={"G","C"}:
                is_bp = is_GC_pair(res1, res2)
            elif labels=={"G", "U"}:
                is_bp = is_GU_pair(res1, res2)
            if is_bp:
                res1_id = fgr.resid_from_biopython(res1)
                res2_id = fgr.resid_from_biopython(res2)
                if res1_id in basepairs:
                    warnings.warn("More than one basepair detected for {}."
                                  " Ignoring {}-{} because {}-{} is already"
                                  " part of the structure".format(res1_id, res1_id, res2_id, res1_id, basepairs[res1_id]))
                    continue
                if res2_id in basepairs:
                    warnings.warn("More than one basepair detected for {}."
                                  " Ignoring {}-{} because {}-{} is already"
                                  " part of the structure".format(res2_id, res2_id, res1_id, res2_id, basepairs[res2_id]))
                    continue
                basepairs[res1_id]=res2_id
                basepairs[res2_id]=res1_id
        except KeyError as e:
            log.debug("Missing atom %s. %s has atoms %s, %s has atoms %s",
                      e, res1, res1.child_dict, res2, res2.child_dict)
            pass


    seq_ids = []
    for chain in sorted(chain_list, key=lambda x: x.id):
        for residue in chain:
            seq_ids.append(fgr.resid_from_biopython(residue))
    bpseq=""
    chain_dict = {c.id:c for c in chain_list}
    for i, seqid in enumerate(seq_ids):
        if seqid in basepairs:
            bp = seq_ids.index(basepairs[seqid])+1
        else:
            bp = 0

        bpseq+="{} {} {}\n".format(i+1,
                                   chain_dict[seqid.chain][seqid.resid].resname.strip(),
                                   bp)
    return bpseq, seq_ids


def rename_rosetta_atoms(chain):
    '''
    Rosetta names all the backbone atoms with an asterisk rather than an
    apostrophe. All that needs to be reversed.

    :param chain. A Bio.PDB.Chain structure generated by Rosetta
    :return: The same chain with renamed atoms
    '''
    for a in bpdb.Selection.unfold_entities(chain, 'A'):
        #oldid = a.id
        a.name = a.name.replace('*', "'")
        a.fullname = a.name.replace('*', "'")
        a.id = a.id.replace('*', "'")

        #: Not needed with newer biopython versions
        #del a.parent.child_dict[oldid]
        #a.parent.child_dict[a.id] = a

    return chain

def remove_disordered(chain):
    for i, residue in enumerate(chain):
        if hasattr(residue, "selected_child"):
            new_res = residue.selected_child
            chain.detach_child(residue.id)
            chain.insert(i, new_res)
            residue=new_res
        for j, atom in enumerate(residue):
            if hasattr(atom, "selected_child"):
                new_atom = atom.selected_child
                new_atom.altloc = " "
                new_atom.occupancy = 1.0
                new_atom.disordered_flag=0
                residue.detach_child(atom.id)
                residue.insert(j, new_atom)
    return chain

def remove_hetatm(chain):
    '''
    Remove all the hetatms in the chain.

    :param chain: A Bio.PDB.Chain
    :return: The same chain, but missing all hetatms
    '''
    raise NotImplementedError("Replaced by to_4_letter_alphabeth")

def load_structure(pdb_filename):
    '''
    Load a Bio.PDB.Structure object and return the largest chain.
    This chain will be modified so that all hetatms are removed, modified
    residues will be renamed to regular residues, etc...
    '''
    chain, mr, ir = get_biggest_chain(pdb_filename)
    return clean_chain(chain)[0]

def clean_chain(chain):
    """
    Clean a pdb chain for further use with forgi.

    It will be modified so that all hetatms are removed, modified
    residues will be renamed to regular residues, residue ids will be positive integers, ...

    :param chaion: A Bio.PDB.Chain object
    :returns: A modified version of this chain
    """
    chain, modifications = to_4_letter_alphabeth(chain)
    chain = rename_rosetta_atoms(chain)
    chain = remove_disordered(chain)
    return chain, modifications




def interchain_contacts(struct):
    all_atoms = bpdb.Selection.unfold_entities(struct, 'A')

    ns = bpdb.NeighborSearch(all_atoms)
    pairs = ns.search_all(2.8)

    ic_pairs = []

    for (a1, a2) in pairs:
        if a1.parent.parent != a2.parent.parent:
            ic_pairs += [(a1,a2)]
    return ic_pairs

def contains_rna(chain):
    '''
    Determine if a Bio.PDB.Chain structure corresponds to an RNA
    molecule.

    :param chain: A Bio.PDB.Chain molecule
    :return: True if it is an RNA molecule, False if at least one residue is not an RNA.
    '''
    for res in chain:
        if res.resname.strip() in RNA_RESIDUES:
            return True
    return False

def is_protein(chain):
    '''
    Determine if a Bio.PDB.Chain structure corresponds to an protein
    molecule.

    :param chain: A Bio.PDB.Chain molecule
    :return: True if it is a protein molecule, False otherwise
    '''
    for res in chain:
        if res.resname in ['ALA', 'ARG', 'ASN', 'ASP', 'CYS', 'GLN', 'GLU', 'HIS', 'ILE', 'LEU', 'LYS', 'MET', 'PHE', 'PRO', 'SER', 'THR', 'TRP', 'TYR', 'VAL']:
            return True
    return False<|MERGE_RESOLUTION|>--- conflicted
+++ resolved
@@ -612,13 +612,8 @@
                         return True
     return False"""
 
-<<<<<<< HEAD
 HBOND_CUTOFF = 4.5 # 4.5 and 0.9 are values optimized against DSSR for 5T5H_A-B-C
 OOP_CUTOFF   = 0.9
-=======
-HBOND_CUTOFF = 4
-OOP_CUTOFF   = 0.8
->>>>>>> 121ac79c
 
 def is_AU_pair(res1, res2):
     if res1.resname.strip()=="A":
