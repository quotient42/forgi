import sys, warnings
import numpy as np
import Bio.PDB as bpdb

import forgi.utilities.debug as fud
import forgi.threedee.utilities.vector as ftuv

backbone_atoms_real = ['P', "O5'", "C5'", "C4'", "C3'", "O3'"] 
backbone_atoms = ['P', 'O5*', 'C5*', 'C4*', 'C3*', 'O3*']
backbone_atoms += ['P', "O5'", "C5'", "C4'", "C3'", "O3'"]
ring_atoms = ['C4*', 'C3*', 'C2*', 'C1*', 'O4*']
ring_atoms_real = ["C4'", "C3'", "C2'", "C1'", "O4'"]

nonsidechain_atoms = backbone_atoms_real + ring_atoms_real

chi_torsion_atoms = dict()
chi_torsion_atoms['A'] = ["O4'", "C1'", "N9", "C4"]
chi_torsion_atoms['G'] = chi_torsion_atoms['A']
chi_torsion_atoms['C'] = ["O4'", "C1'", "N1", "C2"]
chi_torsion_atoms['U'] = chi_torsion_atoms['C']

side_chain_atoms = dict()
side_chain_atoms['U'] = ['N1', 'C2', 'O2', 'N3', 'C4', 'O4', 'C5', 'C6']
side_chain_atoms['C'] = ['N1', 'C2', 'O2', 'N3', 'C4', 'N4', 'C5', 'C6']

side_chain_atoms['A'] = ['N1', 'C2', 'N3', 'C4', 'C5', 'C6', 'N6', 'N7', 'C8', 'N9']
side_chain_atoms['G'] = ['N1', 'C2', 'N2', 'N3', 'C4', 'C5', 'C6', 'O6', 'N7', 'C8', 'N9']

all_side_chains = set(side_chain_atoms['U'] + side_chain_atoms['C'] + side_chain_atoms['A'] + side_chain_atoms['G'])

all_rna_atoms = backbone_atoms_real + ring_atoms_real
for v in side_chain_atoms.values():
    all_rna_atoms += v
all_rna_atoms = set(all_rna_atoms)

interactions = [('P', 'O5*'),
                ('P', "O5'"),
                ('P', 'OP1'),
                ('P', 'O1P'),
                ('P', 'OP2'),
                ('P', 'O2P'),
                ('C2*', 'O2*'),
                ("C2'", "O2'"),
                       ('O5*', 'C5*'),
                       ("O5'", "C5'"),
                       ('C5*', 'C4*'),
                       ("C5'", "C4'"),
                       ('C4*', 'O4*'),
                       ("C4'", "O4'"),
                       ('C4*', 'C3*'),
                       ("C4'", "C3'"),
                       ('O4*', 'C1*'),
                       ("O4'", "C1'"),
                       ('C3*', 'C2*'),
                       ("C3'", "C2'"),
                       ('C3*', 'O3*'),
                       ("C3'", "O3'"),
                       ('C2*', 'C1*'),
                       ("C2'", "C1'"),
                       ('C1*', 'N1'),
                       ("C1'", "N1"),
                       ('N1', 'C2'),
                       ('N1', 'C6'),
                       ('C6', 'C5'),
                       ('C5', 'C4'),
                       ('C4', 'O4'),
                       ('C4', 'N4'),
                       ('C4', 'N3'),
                       ('N3', 'C2'),
                       ('C2', 'O2'),
                       ('C2', 'N2'),
                       ('C1*', 'N9'),
                       ("C1'", "N9"),
                       ('N9', 'C8'),
                       ('N9', 'C4'),
                       ('C8', 'N7'),
                       ('N7', 'C5'),
                       ('C6', 'O6'),
                       ('C6', 'N6')]

interactions_set = [tuple(sorted(i)) for i in interactions]

def trim_chain(chain, start_res, end_res):
    '''
    Remove all residues that are not between start_res and end_res, inclusive.
    '''
    to_detach = []
    for res in chain:
        if res.id[1] <= start_res or end_res <= res.id[1]:
            to_detach += [res]

    for res in to_detach:
        chain.detach_child(res.id)

def trim_chain_between(chain, start_res, end_res):
    '''
    Remove all nucleotides between start_res and end_res, inclusive.

    The chain is modified in place so there is no return value.
    '''
    to_detach = []
    for res in chain:
        if start_res <= res.id[1] and res.id[1] <= end_res:
            to_detach += [res]

    for res in to_detach:
        chain.detach_child(res.id)

def extract_subchain(chain, start_res, end_res):
    '''
    Extract a portion of a particular chain. The new chain
    will contain residues copied from the original chain.

    :param chain: The source chain.
    :param start_res: The number of the first nucleotide to extract
    :param last_res: The number of the last nucleotide to extract
    '''
    new_chain = bpdb.Chain.Chain(' ')
    for r in chain:
        if start_res <= r.id and r.id <= end_res:
            new_chain.add(r.copy())

    return new_chain

def extract_subchain_from_res_list(chain, res_list):
    '''
    Extract a portion of a particular chain. The new chain
    will contain residues copied from the original chain.

    :param chain: The source chain.
    :param res_list: The list of residue identifiers of the nucleotides
                     to extract
    '''
    new_chain = bpdb.Chain.Chain(' ')
    for r in res_list:
        new_chain.add(chain[r].copy())

    return new_chain

def is_covalent(contact):
    '''
    Determine if a particular contact is covalent.

    :param contact: A pair of two Atom objects
    :return: `True` if they are covalently bonded
             `False` otherwise
    '''
    r1 = contact[0].parent
    r2 = contact[1].parent

    r1a = (r1, contact[0])
    r2a = (r2, contact[1])

    if contact[0].name.find('H') >= 0 or contact[1].name.find('H') >= 0:
        return True

    ((r1, c1), (r2, c2)) = sorted((r1a, r2a), key=lambda x: x[0].id[1])

    if r1.id == r2.id:
        if tuple(sorted((c1.name, c2.name))) in interactions_set:
            return True

    if r2.id[1] - r1.id[1] == 1:
        #neighboring residues
        if c1.name == 'O3*' and c2.name == 'P':
            return True

    return False

def num_noncovalent_clashes(chain):
    '''
    Check if a chain has non-covalent clashes. Non-covalent clashes are found
    when two atoms that aren't covalently linked are within 1.8 A of each other.

    :param chain: The chain to evaluate
    :param return: The number of non-covalent clashes.
    '''
    all_atoms = bpdb.Selection.unfold_entities(chain, 'A')
    ns = bpdb.NeighborSearch(all_atoms)

    contacts = ns.search_all(1.9)

    return len([c for c in contacts if not is_covalent(c)])

def noncovalent_distances(chain, cutoff=0.3):
    '''
    Print out the distances between all non-covalently bonded atoms
    which are closer than cutoff to each other.

    :param chain: The Bio.PDB chain.
    :param cutoff: The maximum distance
    '''
    all_atoms = bpdb.Selection.unfold_entities(chain, 'A')
    ns = bpdb.NeighborSearch(all_atoms)

    contacts = ns.search_all(cutoff)

    return [ftuv.magnitude(c[1] - c[0]) for c in contacts if not is_covalent(c)]

def pdb_rmsd(c1, c2, sidechains=False, superimpose=True, apply_sup=False):
    '''
    Calculate the all-atom rmsd between two RNA chains.

    :param c1: A Bio.PDB.Chain
    :param c2: Another Bio.PDB.Chain
    :return: The rmsd between the locations of all the atoms in the chains.
    '''

    a_5_names = ['P', 'O5*', 'C5*', 'C4*', 'O4*', 'O2*']
    a_5_names += ['P', "O5'", "C5'", "C4'", "O4'", "O2'"]
    a_3_names = ["C1*", "C2*", "C3*", "O3*"]
    a_3_names += ["C1'", "C2'", "C3'", "O3'"]

    a_names = dict()
    a_names['U'] = a_5_names + ['N1', 'C2', 'O2', 'N3', 'C4', 'O4', 'C5', 'C6'] + a_3_names
    a_names['C'] = a_5_names + ['N1', 'C2', 'O2', 'N3', 'C4', 'N4', 'C5', 'C6'] + a_3_names

    a_names['A'] = a_5_names + ['N1', 'C2', 'N3', 'C4', 'C5', 'C6', 'N6', 'N7', 'C8', 'N9'] + a_3_names
    a_names['G'] = a_5_names + ['N1', 'C2', 'N2', 'N3', 'C4', 'C5', 'C6', 'O6', 'N7', 'C8', 'N9'] + a_3_names

    a_names['U'] = a_5_names + ['N1', 'C2', 'O2', 'N3', 'C4', 'O4', 'C5', 'C6'] + a_3_names
    a_names['C'] = a_5_names + ['N1', 'C2', 'O2', 'N3', 'C4', 'N4', 'C5', 'C6'] + a_3_names

    a_names['A'] = a_5_names + ['N1', 'C2', 'N3', 'C4', 'C5', 'C6', 'N6', 'N7', 'C8', 'N9'] + a_3_names
    a_names['G'] = a_5_names + ['N1', 'C2', 'N2', 'N3', 'C4', 'C5', 'C6', 'O6', 'N7', 'C8', 'N9'] + a_3_names

    all_atoms1 = []
    all_atoms2 = []

    acceptable_residues = ['A','C','G','U','rA','rC','rG','rU','DG']
    c1_list = [cr for cr in c1.get_list() if cr.resname.strip() in acceptable_residues]
    c2_list = [cr for cr in c2.get_list() if cr.resname.strip() in acceptable_residues]

    if len(c1_list) != len(c2_list):
        #print >>sys.stderr, "Chains of different length", len(c1.get_list()), len(c2.get_list())
        raise Exception("Chains of different length.")

    #c1_list.sort(key=lambda x: x.id[1])
    #c2_list.sort(key=lambda x: x.id[1])
    
    for r1,r2 in zip(c1_list, c2_list):
        if sidechains:
            anames = backbone_atoms + a_names[c1[i].resname.strip()]
        else:
            anames = backbone_atoms
        #anames = a_5_names + a_3_names

        for a in anames:
	    try:
		at1 = r1[a]
		at2 = r2[a]

		all_atoms1 += [at1]
		all_atoms2 += [at2]
	    except:
	        continue

    #print "rmsd len:", len(all_atoms1), len(all_atoms2)
    if superimpose:
        sup = bpdb.Superimposer()
        sup.set_atoms(all_atoms1, all_atoms2)

        if apply_sup:
            sup.apply(c2.get_atoms())

        return (len(all_atoms1), sup.rms, sup.rotran)
    else:
        crvs1 = np.array([a.get_vector().get_array() for a in all_atoms1])
        crvs2 = np.array([a.get_vector().get_array() for a in all_atoms2])

        return (len(all_atoms1), ftuv.vector_set_rmsd(crvs1, crvs2), None)

def get_first_chain(filename):
    '''
    Load a PDB file using the Bio.PDB module and return the first chain.

    :param filename: The path to the pdb file
    '''
    with warnings.catch_warnings():
        warnings.simplefilter("ignore")
        s = bpdb.PDBParser().get_structure('t', filename)
        return list(s.get_chains())[0]

def pdb_file_rmsd(fn1, fn2):
    '''
    Calculate the RMSD of all the atoms in two pdb structures.

    :param fn1: The first filename.
    :param fn2: The second filename.
    :return: The rmsd between the two structures.
    '''
    with warnings.catch_warnings():
        warnings.simplefilter("ignore")

        s1= bpdb.PDBParser().get_structure('t', fn1)
        s2= bpdb.PDBParser().get_structure('t', fn2)

    c1 = get_biggest_chain(fn1)
    c2 = get_biggest_chain(fn2)

    rmsd = pdb_rmsd(c1, c2)

    return rmsd

def renumber_chain(chain, resids=None):
    '''
    Renumber all the residues in this chain so that they start at 1 and end at
    len(chain)
    
    :param chain: A Bio.PDB.Chain object
    :return: The same chain, but with renamed nucleotides
    '''

    counter = 1
    chain.id = ' '

    if resids is None:
        resids = [(' ', i+1, ' ') for i in range(len(chain))]

    new_child_dict = dict()
    new_child_list = []

    for res, r_new in zip(chain, resids):
        res.id = r_new
        new_child_dict[res.id] = res
        new_child_list.append(res)

    chain.child_dict = new_child_dict
    chain.child_list = new_child_list

    return chain

def output_chain(chain, filename, fr=None, to=None):
    '''                                                                                                            
    Dump a chain to an output file. Remove the hydrogen atoms.                                                     
    
    :param chain: The Bio.PDB.Chain to dump.
    :param filename: The place to dump it.
    '''                                                                                                            
    class HSelect(bpdb.Select):
        def accept_atom(self, atom):
            if atom.name.find('H') >= 0:                                                                           
                return False                                                                                       
            else:
                return True                                                                                        
    m = bpdb.Model.Model(' ') 
    s = bpdb.Structure.Structure(' ')

    m.add(chain)
    s.add(m)    

    io = bpdb.PDBIO()
    io.set_structure(s)
    io.save(filename, HSelect()) 

def output_multiple_chains(chains, filename):
    '''                                                                                                            
    Dump a chain to an output file. Remove the hydrogen atoms.
    
    :param chain: The Bio.PDB.Chain to dump.
    :param filename: The place to dump it.
    '''                                                                                                            
    class HSelect(bpdb.Select):
        def accept_atom(self, atom):
            if atom.name.find('H') >= 0:
                return False
            else:
                return True          
    m = bpdb.Model.Model(' ') 
    s = bpdb.Structure.Structure(' ')
   
    for chain in chains:
       m.add(chain)
   
    s.add(m)    

    io = bpdb.PDBIO()
    io.set_structure(s)
    io.save(filename, HSelect()) 
    
def get_particular_chain(in_filename, chain_id, parser=None):
    '''
    Load a PDB file and return a particular chain.

    :param in_filename: The name of the pdb file.
    :param chain_id: The id of the chain.
    :return: A Bio.PDB.Chain object containing that particular chain.
    '''
    if parser is None:
        parser = bpdb.PDBParser()

    with warnings.catch_warnings():
        warnings.simplefilter("ignore")
        s = parser.get_structure('temp', in_filename)

    # always take the first model
    m = s.get_list()[0]

    return m[chain_id]

def get_biggest_chain(in_filename, parser=None):
    '''
    Load the PDB file located at filename, select the longest
    chain and return it.

    :param in_filename: The location of the original file.
    :return: A Bio.PDB chain structure corresponding to the longest
             chain in the structure stored in in_filename
    '''
    if parser is None:
        parser = bpdb.PDBParser()

    with warnings.catch_warnings():
        warnings.simplefilter("ignore")
        s = parser.get_structure('temp', in_filename)

    chains = list(s.get_chains())
    biggest = 0
    biggest_len = 0

    for i in range(len(chains)):
        c = chains[i]

        # Only count RNA residues
        num_residues = 0
        for res in c:
            if (res.resname.strip() == 'A' or
                res.resname.strip() == 'C' or
                res.resname.strip() == 'G' or
                res.resname.strip() == 'U'):
                num_residues += 1

        if num_residues > biggest_len:
            biggest = i
            biggest_len = num_residues

        #print c, num_residues
    #sys.exit(1)

    orig_chain = chains[biggest]
    return orig_chain
    
def get_all_chains(in_filename, parser=None):
    '''
    Load the PDB file located at filename, select the longest
    chain and return it.

<<<<<<< HEAD
def change_residue_id(residue, new_id):
    old_id = residue.id
    chain = residue.parent
    chain.child_dict[new_id] = residue
    del chain.child_dict[old_id]
    residue.id = new_id

=======
    :param in_filename: The location of the original file.
    :return: A Bio.PDB chain structure corresponding to the longest
             chain in the structure stored in in_filename
    '''
    if parser is None:
        if in_filename.endswith(".pdb"):
            parser = bpdb.PDBParser()
        elif in_filename.endswith(".cif"):
            parser = bpdb.MMCIFParser()
        else: #Cannot determine filetype by extention. Try to read first line.
            with open(in_filename) as pdbfile:
                line = pdbfile.readline(20)
                # According to 
                #page 10 of ftp://ftp.wwpdb.org/pub/pdb/doc/format_descriptions/Format_v33_A4.pdf
                # a HEADER entry is mandatory.
                if line.startswith("HEADER"):
                    parser = bpdb.PDBParser()
                else:
                    parser = bpdb.MMCIFParser()

    with warnings.catch_warnings():
        warnings.simplefilter("ignore")
        s = parser.get_structure('temp', in_filename)

    chains = list(chain for chain in s.get_chains() if is_rna(chain))
    return chains
    
>>>>>>> 7a50f8f1
def rename_modified_ress(chain):
    '''
    Rename the modified residues so that they have the same
    names as unmodified residues

    :param chain: A Bio.PDB.Chain structure
    :return: The same chain, but with modified residue names.
    '''
    for r in chain:
        # rename rosetta-generated structures
        if r.resname == ' rA':
            r.resname = '  A'
        elif r.resname == ' rC':
            r.resname = '  C'
        elif r.resname == ' rG':
            r.resname = '  G'
        elif r.resname == ' rU':
            r.resname = '  U'

        # rename modified residues
        if r.id[0] == 'H_PSU':
            r.resname = '  U'
            change_residue_id(r, (' ', r.id[1], r.id[2]))
        elif r.id[0] == 'H_5MU':
            r.resname = '  U'
            change_residue_id(r, (' ', r.id[1], r.id[2]))
        elif r.id[0] == 'H_5MC':
            r.resname = '  C'
            change_residue_id(r, (' ', r.id[1], r.id[2]))
        elif r.id[0] == 'H_1MG':
            r.resname = '  G'
            change_residue_id(r, (' ', r.id[1], r.id[2]))
        elif r.id[0] == 'H_H2U':
            r.resname = '  U'
            change_residue_id(r, (' ', r.id[1], r.id[2]))

        # treat deoxyuridine as uridine
        # TODO: is this acceptable?
        if r.resname == ' DU':
            r.resname = '  U'

    return chain

def rename_rosetta_atoms(chain):
    '''
    Rosetta names all the backbone atoms with an asterisk rather than an
    apostrophe. All that needs to be reversed.

    :param chain. A Bio.PDB.Chain structure generated by Rosetta
    :return: The same chain with renamed atoms
    '''
    for a in bpdb.Selection.unfold_entities(chain, 'A'):
        oldid = a.id
        a.name = a.name.replace('*', "'")
        a.fullname = a.name.replace('*', "'")
        a.id = a.id.replace('*', "'")

        del a.parent.child_dict[oldid]
        a.parent.child_dict[a.id] = a

    return chain

def remove_hetatm(chain):
    '''
    Remove all the hetatms in the chain.

    :param chain: A Bio.PDB.Chain
    :return: The same chain, but missing all hetatms
    '''
    to_detach = []
    for r in chain:
        if len(r.id[0].strip()) > 0:
            to_detach += [r.id]

    for r in to_detach:
        chain.detach_child(r)

    return chain

def load_structure(pdb_filename):
    '''
    Load a Bio.PDB.Structure object and return the largest chain.
    This chain will be modified so that all hetatms are removed, modified
    residues will be renamed to regular residues, etc...
    '''
    chain = get_biggest_chain(pdb_filename) 
    chain = rename_modified_ress(chain)
    chain = rename_rosetta_atoms(chain)
    chain = remove_hetatm(chain)
    chain = renumber_chain(chain)
     
    return chain

def interchain_contacts(struct):
    all_atoms = bpdb.Selection.unfold_entities(struct, 'A')

    ns = bpdb.NeighborSearch(all_atoms)
    pairs = ns.search_all(2.8)

    ic_pairs = []

    for (a1, a2) in pairs:
        if a1.parent.parent != a2.parent.parent:
            ic_pairs += [(a1,a2)]

    return ic_pairs

def is_rna(chain):
    '''
    Determine if a Bio.PDB.Chain structure corresponds to an RNA
    molecule.

    :param chain: A Bio.PDB.Chain molecule
    :return: True if it is an RNA molecule, False otherwise
    '''
    for res in chain:
        if res.resname.strip() in ['A', 'C', 'G', 'U']:
            return True
    return False

def is_protein(chain):
    '''
    Determine if a Bio.PDB.Chain structure corresponds to an protein
    molecule.

    :param chain: A Bio.PDB.Chain molecule
    :return: True if it is a protein molecule, False otherwise
    '''
    for res in chain:
        if res.resname in ['ALA', 'ARG', 'ASN', 'ASP', 'CYS', 'GLN', 'GLU', 'HIS', 'ILE', 'LEU', 'LYS', 'MET', 'PHE', 'PRO', 'SER', 'THR', 'TRP', 'TYR', 'VAL']:
            return True
    return False<|MERGE_RESOLUTION|>--- conflicted
+++ resolved
@@ -444,16 +444,7 @@
     '''
     Load the PDB file located at filename, select the longest
     chain and return it.
-
-<<<<<<< HEAD
-def change_residue_id(residue, new_id):
-    old_id = residue.id
-    chain = residue.parent
-    chain.child_dict[new_id] = residue
-    del chain.child_dict[old_id]
-    residue.id = new_id
-
-=======
+    
     :param in_filename: The location of the original file.
     :return: A Bio.PDB chain structure corresponding to the longest
              chain in the structure stored in in_filename
@@ -481,7 +472,13 @@
     chains = list(chain for chain in s.get_chains() if is_rna(chain))
     return chains
     
->>>>>>> 7a50f8f1
+def change_residue_id(residue, new_id):
+    old_id = residue.id
+    chain = residue.parent
+    chain.child_dict[new_id] = residue
+    del chain.child_dict[old_id]
+    residue.id = new_id
+    
 def rename_modified_ress(chain):
     '''
     Rename the modified residues so that they have the same
