#!/usr/bin/python
from __future__ import print_function
from __future__ import division
from builtins import map
from builtins import range
from builtins import object
from builtins import zip, str

import itertools as it
import collections as col
import os.path as op
import warnings
import random
import sys
import math
import json
import operator
from pprint import pprint
import logging
import uuid


import numpy as np
import numpy.linalg as nl
import numpy.testing as nptest
import scipy.optimize as so
import Bio.PDB as bp
import Bio.PDB as bpdb
import Bio.PDB.PDBExceptions

from logging_exceptions import log_to_exception


import forgi.config as cc
import forgi.threedee.utilities.average_stem_vres_atom_positions as ftus
import forgi.utilities.debug as fud
import forgi.threedee.utilities.my_math as ftum
import forgi.threedee.utilities.pdb as ftup
import forgi.threedee.utilities.vector as cuv
import forgi.threedee.utilities.vector as ftuv
import forgi
from forgi.threedee.utilities.modified_res import change_residue_id
from forgi.utilities.exceptions import CgConstructionError

log = logging.getLogger(__name__)

catom_name = "C1'"
REFERENCE_CATOM = "C1'"


try:
  profile  #The @profile decorator from line_profiler (kernprof)
except:
  def profile(x):
    return x

def stem_stem_orientation(cg, s1, s2):
    '''
    Calculate the orientation of stem s2 in relation to stem s1
    as described by 3 parameters:

    1. The distance between the closest points of the two stems.
    2. The angle between s1 and s2 in the plane formed by the axis of
       the first stem and the vector between the two points closest
       to each on both stems.
    3. The angle of s2 out of the plane formed by their axes.

    :param bg: The BulgeGraph containing the stems.
    :param s1: The name of the first stem
    :param s2: The name of the second stem
    :return: (x,y,z) where x,y and z are the parameters described in
        the description above.
    '''
    # shorten the names a little bit
    s1_p0 = cg.coords[s1][0]
    s1_p1 = cg.coords[s1][1]

    s2_p0 = cg.coords[s2][0]
    s2_p1 = cg.coords[s2][1]

    # The vectors of the axes of the cylinders
    s1_vec = cg.coords[s1][1] - cg.coords[s1][0]
    s2_vec = cg.coords[s2][1] - cg.coords[s2][0]

    # the minimum distance between the two stems, which are represented
    # as line segments
    (i1, i2) = cuv.line_segment_distance(s1_p0, s1_p1, s2_p0, s2_p1)
    i_vec = i2 - i1

    i_rej = cuv.vector_rejection(i_vec, s1_vec)
    plane_vec = np.cross(i_rej, s1_vec)
    # s2_proj is in the intersection plane
    s2_proj_in = cuv.vector_rejection(s2_vec, plane_vec)
    # s2 proj_out is out of the intersection plane
    s2_proj_out = cuv.vector_rejection(s2_vec, i_rej)
    # the normal of the plane defined by the two stem vectors

    #ang1 = cuv.vec_angle(s1_vec, s2_proj_out)
    #ang2 = cuv.vec_angle(s1_vec, s2_proj_in)
    ang1 = cuv.vec_angle(s2_proj_in, s1_vec)
    ang2 = cuv.vec_angle(s2_proj_out, s1_vec)

    #ang3 = cuv.vec_angle(s1_vec, s2_proj_in)
    #ang4 = cuv.vec_angle(s1_vec, s2_proj_out)

    # ever so slightly increased to prevent domain errors
    # in the lateral_offset calculation below
    dist = cuv.magnitude(i_vec) + 0.0001

    ortho_offset = cuv.magnitude(i_rej)
    lateral_offset = math.sqrt(dist * dist - ortho_offset * ortho_offset)

    return (cuv.magnitude(i_vec), ang1,
            ang2, cuv.vec_angle(s1_vec, s2_vec), lateral_offset, ortho_offset)


def base_normals(pdb_filename):
    '''
    Return a list of the normals for each base in the structure.

    As defined by the average of the cross products between the C2-C5
    and C2-C6 vectors and the N3-C6 and N3-C5 vectors. The origin of
    the vector will be the centroid of these four atoms.

    :param pdb_filename: The name of the pdb file containing the structure
    :return: A list of pairs containing the origin the normal as well as the
        normal itself.
    '''
    with warnings.catch_warnings():
        warnings.simplefilter("ignore")
        struct = bp.PDBParser().get_structure('t', pdb_filename)
    chain = list(struct.get_chains())[0]
    origin_norms = []

    for res in chain:
        c2 = res['C2'].get_vector().get_array()
        c5 = res['C5'].get_vector().get_array()
        c6 = res['C6'].get_vector().get_array()
        n3 = res['N3'].get_vector().get_array()

        v1 = cuv.normalize(np.cross(c6 - c2, c5 - c2))
        v2 = cuv.normalize(np.cross(c6 - n3, c5 - n3))

        # take the average of the two, for accuracy or something
        v_norm = (v1 + v2) / 2.

        origin = (c2 + c5 + c6 + n3) / 4.
        origin_norms += [(origin, v_norm)]

    return origin_norms


def get_twist_angle(coords, twists):
    '''
    Get the angle of the twists with respect to each other.

    :param coords: The coordinates of the ends of the stem.
    :param twists: The two twist vectors.
    :return angle: The angle between the two twist vectors.
    '''

    stem_vec = coords[1] - coords[0]
    basis = cuv.create_orthonormal_basis(stem_vec, twists[0])

    twist2 = cuv.change_basis(twists[1], basis, cuv.standard_basis)
    #assert_allclose(twist2[0], 0., rtol=1e-7, atol=1e-7)

    angle = math.atan2(twist2[2], twist2[1])
    return angle


def twist2_from_twist1(stem_vec, twist1, angle):
    '''
    Get an orientation for the second twist which will place it an
    angle of angle from the first twist.

    :param stem_vec: The vector of the stem.
    :param twist1: The vector of the first twist.
    :param angle: The angular difference between the two twists.
    '''
    basis = cuv.create_orthonormal_basis(stem_vec, twist1)

    twist2_new = np.array([0., math.cos(angle), math.sin(angle)])
    twist2 = np.dot(basis.transpose(), twist2_new)
    #twist2 = cuv.change_basis(twist2_new, cuv.standard_basis, basis)

    return twist2


def get_twist_parameter(twist1, twist2, u_v):
    '''
    Calculate how much stem1 must be twisted for its twist vector
    to coincide with that of stem2.

    :param twist1: The twist notator of stem1
    :param twist2: The twist notator of stem2
    :param u_v: The parameters u and v for rotating stem2 onto stem1
    '''

    u,v = u_v
    rot_mat1 = cuv.rotation_matrix(cuv.standard_basis[2], v)
    rot_mat2 = cuv.rotation_matrix(cuv.standard_basis[1], u - math.pi / 2.)

    twist2_new = np.dot(rot_mat1, twist2)
    twist2_new = np.dot(rot_mat2, twist2_new)

    #print "get_twist_parameter twist2:", twist2_new

    return math.atan2(twist2_new[2], twist2_new[1])


def get_stem_orientation_parameters(stem1_vec, twist1, stem2_vec, twist2):
    '''
    Return a parameterization of the orientation of stem2 with respect to
    stem1.

    stem1 -> bulge -> stem2

    :param stem1_vec: The vector representing the axis of stem1
    :param twist1: The twist of stem1 closest to the bulge
    :param stem2_vec: The vector representing the axis of stem2

    :returns: (r,u,v,t) where r,u,v = the stem orientation in polar coordinates
                        and t is the twist parameter.

    '''

    # Since we will denote the orientation of stem2 with respect to stem1
    # We first need to define a new coordinate system based on stem1

    stem1_basis = cuv.create_orthonormal_basis(stem1_vec, twist1)

    log.debug("Stem1 basis \n%s", stem1_basis)
    # Transform the vector of stem2 to the new coordinate system
    stem2_new_basis = cuv.change_basis(stem2_vec, stem1_basis,
                                       cuv.standard_basis)
    log.debug("Stem2 in basis of stem 1 %s", stem2_new_basis)

    twist2_new_basis = cuv.change_basis(twist2, stem1_basis,
                                        cuv.standard_basis)

    # Convert the cartesian coordinates to polar coordinates
    (r, u, v) = cuv.spherical_cartesian_to_polar(stem2_new_basis)
    t = get_twist_parameter(twist1, twist2_new_basis, (u, v))
    log.debug("r %s, u %s, v %s, t %s", r,u,v,t)
    return (r, u, v, t)


def get_stem_separation_parameters(stem, twist, bulge):
    '''
    Parameterize the location of the bulge with respect to the stem.

    :param stem: The stem vector.
    :param bulge: the bulge vector.
    '''


    stem_basis = cuv.create_orthonormal_basis(stem, twist)
    bulge_new_basis = cuv.change_basis(bulge, stem_basis, cuv.standard_basis)

    return cuv.spherical_cartesian_to_polar(bulge_new_basis)


def get_stem_twist_and_bulge_vecs(bg, bulge, connections):
    '''
    Return the vectors of the stems and of the twists between which
    we want to calculate angles.

    The two vectors will be defined as follows:

    s1e -> s1b -> b -> s2b -> s2e

    The twists will be the two closest to the bulge.

    :param bulge: The name of the bulge separating the two helices.
    :param connections: The two stems that are connected to this bulge.
    :return: (stem1, twist1, stem2, twist2, bulge)
    '''
    s1 = connections[0]
    s2 = connections[1]

    #s1d = bg.defines[s1]
    #s2d = bg.defines[s2]

    mids1 = bg.coords[s1]
    twists1 = bg.twists[s1]

    mids2 = bg.coords[s2]
    twists2 = bg.twists[s2]

    # find out which sides of the stems are closest to the bulge
    # the results will be indexes into the mids array
    (s1b, s1e) = bg.get_sides(s1, bulge)
    log.debug("Side of 1st stem %s attached to %s is %s ", s1, bulge, s1b)
    (s2b, s2e) = bg.get_sides(s2, bulge)
    log.debug("Side of 2nd stem %s attached to %s is %s ", s2, bulge, s2b)

    # Create directional vectors for the stems
    #  For ML:           For IL: -> -> ->
    #    |    A
    #    V    |
    #    * -> *
    stem1_vec = mids1[s1b] - mids1[s1e]
    bulge_vec = mids2[s2b] - mids1[s1b]
    stem2_vec = mids2[s2e] - mids2[s2b]

    #twists1_vec = [twists1[s1b], twists1[s1e]]
    #twists2_vec = [twists2[s2e], twists2[s2b]]

    return (stem1_vec, twists1[s1b], stem2_vec, twists2[s2b], bulge_vec)

def stem2_pos_from_stem1(stem1, twist1, params):
    '''
    Get the starting point of a second stem, given the parameters
    about where it's located with respect to stem1

    :param stem1: The vector representing the axis of stem1's cylinder
    :param twist1: The twist parameter of stem1
    :param params: The parameters describing the position of stem2 wrt stem1
    '''
    (r, u, v) = params
    stem2 = cuv.spherical_polar_to_cartesian((r, u, v))

    stem1_basis = cuv.create_orthonormal_basis(stem1, twist1)
    stem2_start = np.dot(stem1_basis.transpose(), stem2)

    return stem2_start


def stem2_pos_from_stem1_1(transposed_stem1_basis, params):
    '''
    Get the starting point of a second stem, given the parameters
    about where it's located with respect to stem1

    The params of the stat describe the change in the coordinate system of stem1.
    This function converts that to a carthesian vector the standard coordinate system

    :param transposed_stem1_basis: The vtransposed basis of the first stem.
    :param params: The parameters describing the position of stem2 wrt stem1
                   (i.e. the carthesian vector in standard coordinates pointing from stem1 to stem2)
    '''
    (r, u, v) = params
    stem2 = cuv.spherical_polar_to_cartesian((r, u, v))
    stem2_start = np.dot(transposed_stem1_basis, stem2)

    return stem2_start

#Seems to be unused!
def twist2_orient_from_stem1(stem1, twist1, u_v_t):
    '''
    Calculate the position of the twist factor of the 2nd stem from its
    parameters and the first stem.

    :param stem1: The vector representing the axis of stem1's cylinder
    :param twist1: The twist factor of stem1.
    :param u_v_t: The parameters describing how the twist of stem2 is
                      oriented with respect to stem1. A triple `(u, v, t)`
    '''
    u, v, t = u_v_t
    twist2_new = np.array([0., math.cos(t), math.sin(t)])

    rot_mat1 = cuv.rotation_matrix(cuv.standard_basis[2], v)
    rot_mat2 = cuv.rotation_matrix(cuv.standard_basis[1], u - math.pi / 2.)

    rot_mat = np.dot(rot_mat2, rot_mat1)
    twist2_new = np.dot(nl.inv(rot_mat), twist2_new)

    '''
    twist2_new = dot(inv(rot_mat2), twist2_new)
    twist2_new = dot(inv(rot_mat1), twist2_new)
    '''

    stem1_basis = cuv.create_orthonormal_basis(stem1, twist1)
    twist2_new_basis = cuv.change_basis(twist2_new, cuv.standard_basis,
                                        stem1_basis)

    return twist2_new_basis


def twist2_orient_from_stem1_1(stem1_basis, u_v_t):
    '''
    Calculate the position of the twist factor of the 2nd stem from its
    parameters and the first stem.

    :param stem1: The vector representing the axis of stem1's cylinder
    :param twist1: The twist factor of stem1.
    :param u_v_t: The parameters describing how the twist of stem2 is
                      oriented with respect to stem1. A triple `(u, v, t)`
    '''
    u, v, t = u_v_t
    twist2_new = np.array([0., math.cos(t), math.sin(t)])

    rot_mat1 = cuv.rotation_matrix(cuv.standard_basis[2], v)
    rot_mat2 = cuv.rotation_matrix(cuv.standard_basis[1], u - math.pi / 2.)

    rot_mat = np.dot(rot_mat2, rot_mat1)
    #assert np.allclose(nl.inv(rot_mat), rot_mat.T)
    twist2_new = np.dot(rot_mat.T, twist2_new)

    twist2_new_basis = np.dot(stem1_basis, twist2_new)

    return twist2_new_basis

def stem2_orient_from_stem1(stem1, twist1, r_u_v):
    '''
    Calculate the orientation of the second stem, given its parameterization
    and the parameterization of stem1

    :param stem1: The vector representing the axis of stem1's cylinder
    :param twist1: The twist factor of stem1.
    :param r_u_v: The orientation of stem2 wrt stem1, a triple `(r, u, v)`
    '''
    stem1_basis = cuv.create_orthonormal_basis(stem1, twist1)
    return stem2_orient_from_stem1_1(stem1_basis.transpose(), r_u_v)


def stem2_orient_from_stem1_1(stem1_basis, r_u_v):
    '''
    Calculate the orientation of the second stem, given its parameterization
    and the parameterization of stem1

    :param stem1: The vector representing the axis of stem1's cylinder
    :param twist1: The twist factor of stem1.
    :param r_u_v: The orientation of stem2 wrt stem1, a triple `(r, u, v)`
    '''
    r,u,v = r_u_v
    stem2_in_basis1 = cuv.spherical_polar_to_cartesian((r, u, v))
    #stem1_basis = cuv.create_orthonormal_basis(stem1, twist1)
    #stem2 = cuv.change_basis(stem2, cuv.standard_basis, stem1_basis)
    stem2 = np.dot(stem1_basis, stem2_in_basis1)

    return stem2


def get_angle_stat_geometry(stem1_vec, twist1, stem2_vec, twist2, bulge_vec):
    """
    :param stem1_vec: The vector of the first stem, pointing TOWARDS the bulge
    :param twist1: The twist vector at the side of stem1 closest to the bulge
    :param stem2_vec: The vector of the second stem, pointing AWAY FROM the bulge
    :param twist2: The twist vector at the side of stem2 closest to the bulge
    :param bulge_vec: The vector from stem1 to stem2

    :returns: T 6-tuple: u,v (the orientation parameters),
                         t (twist parameter) and
                         r1, u1, v1 (the seperation parameters)


        \                A
         \ stem1        /
          \            / stem2
           V          /
            --------->
              bulge

    """
    try:
        # Get the orientations for orienting these two stems
        (r, u, v, t) = get_stem_orientation_parameters(stem1_vec, twist1,
                                                            stem2_vec, twist2)
        (r1, u1, v1) = get_stem_separation_parameters(stem1_vec, twist1, bulge_vec)
    except ZeroDivisionError as e:
        with log_to_exception(log, e):
            log.error ("Cannot get stat. The 3D coodinates are probably wrong.")
        raise

<<<<<<< HEAD


def _virtual_stem_from_bulge(prev_stem_basis,  stat):
    transposed_stem1_basis = prev_stem_basis.transpose()
    start_location = stem2_pos_from_stem1_1(transposed_stem1_basis, stat.position_params())
    stem_orientation = stem2_orient_from_stem1_1(transposed_stem1_basis,
                                                      [1] + list(stat.orientation_params()))
    twist1 = twist2_orient_from_stem1_1(transposed_stem1_basis, stat.twist_params())
    return start_location, stem_orientation, twist1
=======
    return u, v, t, r1, u1, v1
>>>>>>> 3cd40fae

def get_broken_ml_deviation(cg, broken_ml_name, fixed_stem_name, virtual_stat):
    """
    If we assgin a stat to a broken ml-segment, how much would the attached
    stem deviate from its true location.

    Calculates the position of a '"virtual stem", which would be
    placed after the broken ml-segment, if it was a true ml-segment
    with the virtual stat assigned.
    Then calculates teh deviation between this virtual stem and the actual stem.

    :param cg: The CoarseGrainRNA
    :param broken_ml_name: The name of the ml-segment of interest.
                           It should not be part of cg.mst.
    :param fixed_stem_name: The name of a stem (e.g. "s0") attached to the
                            broken ml segment. This stem will be used as reference,
                            For the other stem attached to the broken ml-segment (original_stem),
                            the virtual stem position will be calculated.
    :param virtual_stat: The stat assigned to the broken ml segment, in the direction
                         from fixed_stem_name to the other stem.

    :returns: A triple: positional_deviation, angular_deviation and twist_deviation.
              positional_deviation measures how far the start of the virtual stem
              is from the start of the true ("original") stem.
              Angular deviation measures (in radians) the differece in the stem's orientation.
              twist_deviation measures the angle (in radians) between the two stem's twist vectors.
    """

    log.debug("Getting broken ML deviation")
    import forgi.threedee.model.stats as ftms
    s1, s2 = cg.edges[broken_ml_name]
    if s1 == fixed_stem_name:
        orig_stem_name = s2
    elif s2 ==fixed_stem_name:
        orig_stem_name = s1
    else:
        raise ValueError("fixed stem %s is not attached to ml %s",
                         fixed_stem_name, broken_ml_name)

    sides = cg.get_sides(fixed_stem_name, broken_ml_name)
    fixed_s_vec = cg.coords.get_direction(fixed_stem_name)
    if sides[0]==0:
        fixed_s_vec = -fixed_s_vec
    s_twist = cg.twists[fixed_stem_name][sides[0]]
    fixed_stem_basis = ftuv.create_orthonormal_basis(fixed_s_vec, s_twist)
    vbulge_vec, vstem_vec, vstem_twist = _virtual_stem_from_bulge(fixed_stem_basis, virtual_stat)

    vstem_vec *=5
    vstem_coords0 = cg.coords[fixed_stem_name][sides[0]] + vbulge_vec
    vstem_coords1 = vstem_coords0 + vstem_vec

    sides2 = cg.get_sides(orig_stem_name, broken_ml_name)
    orig_stem_vec = cg.coords[orig_stem_name][sides2[1]] - cg.coords[orig_stem_name][sides2[0]]
    true_bulge_vec = cg.coords[orig_stem_name][sides2[0]] - cg.coords[fixed_stem_name][sides[0]]

    pos_dev = ( ftuv.vec_distance(cg.coords[orig_stem_name][sides2[0]], vstem_coords0) )
    ang_dev = ftuv.vec_angle(vstem_vec, orig_stem_vec)
    twist_dev = ftuv.vec_angle(cg.coords[fixed_stem_name][sides[0]], vstem_twist)
    log.debug("Deviation: pos %s, orient %s, twist: %s", pos_dev,
             math.degrees(ang_dev), math.degrees(twist_dev))

    # For debugging
    #max_diff = 6
    #max_adiff = math.radians(3*max_diff)
    #if pos_dev < max_diff and ang_dev<max_adiff and twist_dev<2*max_adiff:
    if False: # plotting-code used for debugging
        pos_adev = ftuv.vec_angle(true_bulge_vec, vbulge_vec)
        log.info("Deviation: pos %s, %s orient %s, twist: %s", pos_dev, math.degrees(pos_adev),
                 math.degrees(ang_dev), math.degrees(twist_dev))
        log.info("Length: virtual: %s original: %s", ftuv.magnitude(vstem_vec), ftuv.magnitude(orig_stem_vec))
        import matplotlib.pyplot as plt

        _plot_junction_2d(cg, broken_ml_name)
        plt.plot([cg.coords[fixed_stem_name][sides[0]][0], cg.coords[orig_stem_name][sides2[0]][0]],
                 [cg.coords[fixed_stem_name][sides[0]][1], cg.coords[orig_stem_name][sides2[0]][1]],
                 ".-", label="true bulge")
        plt.plot([cg.coords[fixed_stem_name][sides[0]][0], vstem_coords0[0]],
                 [cg.coords[fixed_stem_name][sides[0]][1], vstem_coords0[1]],
                 ".-", label="virtual bulge")
        plt.plot([vstem_coords0[0], vstem_coords1[0]],
                 [vstem_coords0[1], vstem_coords1[1]],
                 "s-", label="virtual"+orig_stem_name )
        plt.legend()
        plt.show()
    return pos_dev, ang_dev, twist_dev


def _plot_element(cg, elem, style="o-", name_suffix=""):
    import matplotlib.pyplot as plt
    plt.plot([cg.coords[elem][0][0], cg.coords[elem][1][0]],
             [cg.coords[elem][0][1], cg.coords[elem][1][1]],
             style,
             label=elem+name_suffix)

def _plot_junction_2d(cg, broken_ml):
    """
    TODO: Move this to a proper location
    """
    import matplotlib.pyplot as plt
    plotted = set()
    plot_element(cg, broken_ml, name_suffix=" broken")
    elem = cg.get_next_ml_segment(broken_ml)
    while elem != broken_ml:
        _plot_element(cg, elem)
        for s in cg.edges[elem]:
            if s not in plotted:
                _plot_element(cg,s)
                plotted.add(s)
        elem = cg.get_next_ml_segment(elem)

def _virtual_stem_from_bulge(prev_stem_basis,  stat):
    """
    Return a virtual stem with length 1 that would be placed
    by stat and prev_stem

    :param prev_stem_basis: The basis of the previous stem.
    :param stat: The angle stat that describes the orientation of the
                 virtual stem from the previous stem.
    """
    transposed_stem1_basis = prev_stem_basis.transpose()
    start_location = stem2_pos_from_stem1_1(transposed_stem1_basis, stat.position_params())
    stem_orientation = stem2_orient_from_stem1_1(transposed_stem1_basis,
                                                      [1] + list(stat.orientation_params()))
    twist1 = twist2_orient_from_stem1_1(transposed_stem1_basis, stat.twist_params())
    return start_location, stem_orientation, twist1


def get_centroid(chain, residue_num):
    """
    :param residue_num: A list of integers
    """
    residue_num = [int(i) for i in residue_num]
    #print >>sys.stderr, "residue_num:", residue_num
    atoms = []
    for i in residue_num:
        try:
            atoms += [chain[i][catom_name]]
        except KeyError:
            # the C1* atom probably doesn't exist
            continue

    vectors = [atom.get_vector().get_array() for atom in atoms]

    return cuv.get_vector_centroid(vectors)

#Seems to be unused!
def get_bulge_centroid(chain, define):
    i = 0
    res_nums = []
    while i < len(define):
        res_nums += range(int(define[i]), int(define[i + 1]) + 1)
        i += 2

    #print >>sys.stderr, "res_nums:", res_nums
    return get_centroid(chain, res_nums)

def get_furthest_c_alpha(cg, chain, stem_end, d):
    '''
    Get the position of the c-alpha atom furthest from the end of the stem.
    '''
    seq_ids=True
    max_dist = 0
    furthest_pos = None

    res_ids = it.chain(*cg.get_resseqs(d, seq_ids=seq_ids))

    for chainId, i in res_ids: #seq_ids now contain chain
        try:
            c_apos = chain[i][catom_name].get_vector().get_array()
        except KeyError as ke:
            print("Nucleotide %s missing in element %s" % (str(i),d ), file=sys.stderr)
            continue

        dist = cuv.magnitude(stem_end - c_apos)

        if dist >= max_dist:
            max_dist = dist
            furthest_pos = c_apos

    return furthest_pos

def stem_from_chains(cg, chains, elem_name):
    """
    This function combines get_mids and get_twists into one more efficient routine.

    :param chains: A dictionary {chain_id: Biopython_PDB_chain}
    :param elem_name: e.g. "s0"
    """
    stem_length = cg.stem_length(elem_name)
    template_filename = 'ideal_1_%d_%d_%d.pdb' % (stem_length, stem_length + 1,
                                                  stem_length * 2)
    filename = forgi.threedee.data_file(op.join('data', template_filename))
    try:
        ideal_chain = ftup.get_first_chain(filename)
    except IOError:
        if stem_length>40:
            raise CgConstructionError("Cannot create coordinates. "
                         "Helices with lengths greater than 40 are currently not supported in forgi.")
        else:
            raise
    stem_chain = bpdb.Chain.Chain(' ')
    try:
        residue_ids = cg.get_resseqs(elem_name, seq_ids=True)
    except IndexError as e:
        with log_to_exception(log, e):
            log.error("seq_ids were '%r'", cg.seq_ids)
        raise
    for strand in residue_ids:
        for res_id in strand:
            try:
                stem_chain.add(chains[res_id.chain][res_id.resid])
            except Bio.PDB.PDBExceptions.PDBConstructionException:
                change_residue_id(stem_chain[res_id.resid], uuid.uuid4())
                stem_chain.add(chains[res_id.chain][res_id.resid])

    rotran = ftup.pdb_rmsd(stem_chain, ideal_chain, sidechains=False,
                          superimpose=True, apply_sup=False)[2]

    # average length of a base-pair: 2.547
    mult=0.01 #Stems with 1 bp have a tiny length
    ideal_coords = np.array([[0., 0., mult],
                  np.array([0., 0., -mult]) + (stem_length - 1) * np.array([0., 0., -2.547])])

    coords = np.dot(ideal_coords, rotran[0]) + rotran[1]
    stem_direction = coords[1]-coords[0]

    # the first nucleotide of the first strand
    # and the last nucleotide of the second strand
    first_res = residue_ids[0][0]
    start_vec1 = chains[first_res.chain][first_res.resid][REFERENCE_CATOM].coord - coords[0]
    last_res = residue_ids[0][-1]
    end_vec1 = chains[last_res.chain][last_res.resid][REFERENCE_CATOM].coord - coords[1]

    # the last nucleotide of the first strand
    # and the first nucleotide of the second strand
    first_res_a = residue_ids[1][-1]
    start_vec1a = chains[first_res_a.chain][first_res_a.resid][catom_name].coord - coords[0]
    last_res_a = residue_ids[1][0]
    end_vec1a = chains[last_res_a.chain][last_res_a.resid][catom_name].coord - coords[1]

    notch1 = cuv.vector_rejection(start_vec1, stem_direction)
    notch2 = cuv.vector_rejection(end_vec1, stem_direction)

    notch1a = cuv.vector_rejection(start_vec1a, stem_direction)
    notch2a = cuv.vector_rejection(end_vec1a, stem_direction)


    twists = (cuv.normalize(notch1 + notch1a), cuv.normalize(notch2 + notch2a))

    #Perform some verification
    if False:
        verify_vatom_positions(residue_ids, chains, coords, twists, "stem_{}_from_chain".format(elem_name))

    return coords, twists

def verify_vatom_positions(residue_ids, chains, coords, twists, label=""):
    """
    :param coords: The coords of ONE stem
    """
    res1, res2 = residue_ids[0][0], residue_ids[1][-1]
    res3, res4 = residue_ids[0][-1], residue_ids[1][0]

    from mpl_toolkits.mplot3d import Axes3D
    import matplotlib.pyplot as plt
    fig = plt.figure()
    ax = Axes3D(fig)
    strand0 = np.array([chains[r.chain][r.resid]["C1'"].coord for r in residue_ids[0]])
    strand1 = np.array([chains[r.chain][r.resid]["C1'"].coord for r in residue_ids[1]])
    ax.plot(strand0[:,0], strand0[:,1], strand0[:,2], "o-", label="forward strand")
    ax.plot(strand1[:,0], strand1[:,1], strand1[:,2], "o-", label="backwards strand")
    ax.plot([chains[res1.chain][res1.resid]["C1'"].coord[0], chains[res2.chain][res2.resid]["C1'"].coord[0]],
            [chains[res1.chain][res1.resid]["C1'"].coord[1], chains[res2.chain][res2.resid]["C1'"].coord[1]],
            [chains[res1.chain][res1.resid]["C1'"].coord[2], chains[res2.chain][res2.resid]["C1'"].coord[2]], "--", label="bp")

    ax.plot([chains[res3.chain][res3.resid]["C1'"].coord[0], chains[res4.chain][res4.resid]["C1'"].coord[0]],
            [chains[res3.chain][res3.resid]["C1'"].coord[1], chains[res4.chain][res4.resid]["C1'"].coord[1]],
            [chains[res3.chain][res3.resid]["C1'"].coord[2], chains[res4.chain][res4.resid]["C1'"].coord[2]], "--", label="bp")
    ax.plot(coords[:,0], coords[:,1], coords[:,2], "o-", label="STEM")
    twist1 = np.array([coords[0], coords[0]+twists[0],coords[0]+twists[0]*10])
    twist2 = np.array([coords[1], coords[1]+twists[1],coords[1]+twists[1]*10])
    ax.plot(twist1[:,0], twist1[:,1], twist1[:,2], "o-", label="Twist1")
    ax.plot(twist2[:,0], twist2[:,1], twist2[:,2], "o-", label="Twist1")
    # Virtual atoms

    vres_pos = []
    vres_bases = []
    c1_vecs = []
    for i, res in enumerate(residue_ids[0]):
        pos = virtual_res_3d_pos_core(coords, twists, i, len(residue_ids[0]))[0]
        vres_pos.append(pos)
        basis = virtual_res_basis_core(coords, twists, i, len(residue_ids[0]))
        vres_bases.append(basis)
        c1_vecs.append(ftuv.change_basis(chains[res.chain][res.resid]["C1'"].coord-vres_pos[-1], vres_bases[-1], ftuv.standard_basis))

    #print("C1 vecs:", c1_vecs)
    av_c1_vec = np.sum(c1_vecs, axis = 0)/len(c1_vecs)
    #print("Av C1' vec = ", av_c1_vec)
    virtual_c1s = []
    for pos, basis in zip(vres_pos, vres_bases):
        virtual_c1s.append(ftuv.change_basis(av_c1_vec, ftuv.standard_basis, basis)+pos)

    virtual_c1s = np.array(virtual_c1s)
    ax.plot(virtual_c1s[:,0], virtual_c1s[:,1], virtual_c1s[:,2], "o", label="virtual C1'")

    ax.set_title(label)
    ax.legend()
    plt.show()
    #assert False

#Should be deprecated in future
def get_mids(cg, chains, elem_name, seq_ids=True):
    '''
    Get the mid points of the abstract cylinder which represents a helix.

    :param chain: The Bio.PDB representation of the 3D structure.
    :param define: The define of the helix, as per the BulgeGraph
                   definition standard.
    :return: An array of two vectors representing the two endpoints of the
             helix.
    '''
    coords, twists = stem_from_chains(cg, chains, elem_name)
    return coords

#Should be deprecated in future
def get_twists(cg, chain, elem_name, mids=None):
    '''
    Get the projection of the (ca - mids) vectors onto the helix axis. This,
    in a sense will define how much the helix twists.

    :param cg: The CoarseGrainRNA representation
    :param chain: The Bio.PDB representation of the 3D structure.
    :param define: The name of the define
    :return: Two vectors which represent the twist of the helix.
    '''
    coords, twists = stem_from_chains(cg, chain, elem_name)
    return twists

def total_helix_rotation(coords, twists, stem_len):
    """
    Calculate the total rotation of the helix in radians from the twists.

    When we calculate the angle between the two twists, we only know
    the true rotation modulo 2*pi (i.e. a rotation of 45 degrees could
    mean 45 degrees or 405 degrees). Depending on the number of nucleotides and
    knowledge of the ideal helix (which turns roughly 30 degrees per base-pair),
    this function outputs the correct result.
    """
    stem_vec = coords[1] - coords[0]

    # the angle of the second twist with respect to the first
    stem_basis = cuv.create_orthonormal_basis(stem_vec, twists[0])
    t2 = cuv.change_basis(twists[1], stem_basis, cuv.standard_basis)
    twist_angle = ftum.atan3(t2[2], t2[1])

    # calculated from an ideal length 30 helix
    average_ang_per_nt = 0.636738030735
    expected_total_ang = (stem_len - 1) * average_ang_per_nt
    expected_twist_ang = expected_total_ang % (2*math.pi)


def virtual_res_3d_pos_core(coords, twists, i, stem_len, stem_inv=None):
    '''
    Calculate the virtual position of the i'th nucleotide in the stem.

    The virtual position extrapolates the position of the residues based
    on the twists of the helix.

    :return: A tuple containing the point located on the axis of the stem
             and a vector away from that point in the direction of the
             residue.
    '''
    #stem_len = bg.defines[stem][1] - bg.defines[stem][0] + 1
    stem_vec = coords[1] - coords[0]

    # the position of the virtual residue along the axis of
    # the stem
    if stem_len == 1:
        vres_stem_pos = coords[0]
    else:
        vres_stem_pos = coords[0] + (i / float(stem_len - 1)) * stem_vec

    # the angle of the second twist with respect to the first
    if stem_inv is None:
        stem_basis = cuv.create_orthonormal_basis(stem_vec, twists[0])
        t2 = cuv.change_basis(twists[1], stem_basis, cuv.standard_basis)
    else:
        t2 = np.dot(stem_inv, twists[1])

    ang = ftum.atan3(t2[2], t2[1])

    # calculated from an ideal length 30 helix
    average_ang_per_nt = 0.636738030735
    expected_ang = (stem_len - 1) * average_ang_per_nt
    expected_dev = expected_ang
    while (expected_dev - (2 * math.pi) > 0):
        expected_dev -= 2 * math.pi
    #expected_dev uis now between 0 and 360 degrees
    if ang < expected_dev:
        forward = 2 * math.pi + ang - expected_dev
        backward = expected_dev - ang
    else:
        forward = ang - expected_dev
        backward = 2 * math.pi + expected_dev - ang

    if forward < backward:
        ang = expected_ang + forward
    else:
        ang = expected_ang - backward

    if stem_len == 1:
        ang = 0.
    else:
        ang_per_nt = ang / float(stem_len - 1)
        ang = ang_per_nt * i

    # the basis vectors for the helix along which the
    # virtual residues will residue
    u = twists[0]
    v = cuv.normalize(np.cross(stem_vec, twists[0]))

    ang_offset = 0.9
    # equation for a circle in 3-space
    return (vres_stem_pos,
            u * math.cos(ang) + v * math.sin(ang),
            u * math.cos(ang + ang_offset) + v * math.sin(ang + ang_offset),
            u * math.cos(ang - ang_offset) + v * math.sin(ang - ang_offset))


def virtual_res_3d_pos(bg, stem, i, stem_inv=None, stem_length=None):
    if stem_length is None:
        return virtual_res_3d_pos_core(bg.coords[stem], bg.twists[stem], i,
                                       bg.stem_length(stem), stem_inv)
    else:
        return virtual_res_3d_pos_core(bg.coords[stem], bg.twists[stem], i,
                                       stem_length, stem_inv)

def bg_virtual_residues(bg):
    warnings.warn("ftug.bg_virtual_residues will be removed in the future."
                  "Use cg.add_virtual_residues instead to store the virtual "
                  "residues directly to the CoarseGrainRNA and cg.get_ordered_virtual_residue_poss"
                  "to retrieve the virtual residue positions." , DeprecationWarning, stacklevel=2)
    vress = []

    for s in bg.sorted_stem_iterator():
        for i in range(bg.stem_length(s)):
            vres = virtual_res_3d_pos(bg, s, i)
            vress += [vres[0] + vres[2], vres[0] + vres[3]]

    return np.array(vress)

#Seems to be unused!
def numbered_virtual_residues(bg):
    '''
    Return a list of virtual residues, along with their
    nucleotide positions.

    :param bg: A coarse grain RNA
    :return: A list of tuples containing nucleotides numbers and coordinates.
    '''
    vress = []

    for s in bg.sorted_stem_iterator():
        for i in range(bg.stem_length(s)):
            vres = virtual_res_3d_pos(bg, s, i)
            vress += [(bg.defines[s][0] + i, vres[0] + vres[2]), (bg.defines[s][3] - i, vres[0] + vres[3])]

    return vress

def virtual_res_basis_core(coords, twists, i, stem_len, vec=None):
    '''
    Define a basis based on the location of a virtual stem residue.

    The basis will be defined by the direction of the stem, the direction
    of the virtual residue.

    :param bg: The BulgeGraph structure
    :param stem: The name of the stem
    :param i: The i'th residue of the stem

    :return: A 3x3 matrix defining the coordinate system above.
    '''

    if vec is None:
        (pos, vec, vec_l, vec_r) = virtual_res_3d_pos_core(coords, twists,
                                                           i, stem_len)

    stem_vec = coords[1] - coords[0]

    return cuv.create_orthonormal_basis(stem_vec, vec)


def virtual_res_basis(bg, stem, i, vec=None):
    return virtual_res_basis_core(bg.coords[stem], bg.twists[stem], i,
                                  bg.stem_length(stem), vec)


def pos_to_spos(bg, s1, i1, s2, i2):
    '''
    Convert the location of s2, i2 into the coordinate system
    defined by (s1, i1)

    :param bg: The BulgeGraph containing the stems
    :param s1: The basis stem name
    :param i1: The basis res position
    :param s2: The stem containing the nucleotide to be converted
    :param i2: The nucleotide to be converted position
    '''
    sbasis = virtual_res_basis(bg, s1, i1)
    (s1_pos, s1_vec, s1_vec_l, s1_vec_r) = virtual_res_3d_pos(bg, s1, i1)
    (s2_pos, s2_vec, s2_vec_l, s2_vec_r) = virtual_res_3d_pos(bg, s2, i2)

    #rpos = (s2_pos + 7. * s2_vec) - (s1_pos + 7 * s1_vec)
    rpos = (s2_pos + 7. * s2_vec) - (s1_pos)
    #print "sbasis:", sbasis

    spos = cuv.change_basis(rpos, sbasis, cuv.standard_basis)

    '''
    if spos[1] ** 2 + spos[2] ** 2 < 5 and spos[0] > -5 and spos[0] < 5:
        print >>sys.stderr, "spos:", spos, s1, i1, s2, i2
    '''
    return spos

"""
def spos_to_pos(bg, stem, i, spos):
    '''
    Convert the location of spos from the coordinate system
    of (stem, i) into the standard coordinate system.

    :param bg: The BulgeGraph
    :param stem: The name of the stem in the BulgeGraph
    :param i: The i'th residue in 'stem' which will define the coordinate
              system
    :param spos: The position in the alternate coordinate system

    :return: The coordinates in the cartesian coordinate system of the
        rest of the model.
    '''
    if stem in bg.vbases and i in bg.vbases[stem]:
        sbasis=bg.vbases[stem][i]
    else:
        sbasis = virtual_res_basis(bg, stem, i)
    pos = cuv.change_basis(spos, cuv.standard_basis, sbasis)

    try:
        (s1_pos, s1_vec, s1_vec_l, s1_vec_r) = bg.v3dposs[stem][i]
    except KeyError as e:
        log.info("in spos_to_pos: KeyError {}. Adding virtual residues for stem {}".format(e, stem))
        add_virtual_residues(bg, stem)
        (s1_pos, s1_vec, s1_vec_l, s1_vec_r) = bg.v3dposs[stem][i]

    #return pos + (s1_pos + s1_vec) #TODO BT: THIS SEEMS WRONG
    return pos + s1_pos
"""

def get_residue_type(i, stem_len):
    '''
    Each nucleotide will be classified according to its position
    within the stem. That way, the distribution of surrounding
    nucleotides will be conditioned on the type of nucleotides.

    This is important due to the fact that nucleotides at the end
    of a stem may have other stem nucleotides in the direction
    of the stem vector. Nucleotides, in the middle shoubulge not due
    to the excluded volume of the stem they occupy.

    :param i: The position of the nucleotide.
    :param stem_len: The length of the stem.

    :return: The type of nucleotide position.
    '''
    assert(i < stem_len)

    return 0


def junction_virtual_res_distance(bg, bulge):
    '''
    Compute the distance between the two virtual residues flanking
    a bulge region.

    :param bg: The BulgeGraph containing the bulge.
    :param bulge: The name of the bulge.
    '''
    cs = list(bg.edges[bulge])

    (s1b, s1e) = bg.get_sides(cs[0], bulge)
    (s2b, s2e) = bg.get_sides(cs[1], bulge)

    if s1b == 1:
        res = bg.v3dposs[cs[0]][bg.stem_length(cs[0]) - 1]
    else:
        res = bg.v3dposs[cs[0]][0]
    (vr1_p, vr1_v, vr1_v_l, vr1_v_r) = res

    if s2b == 1:
        res = bg.v3dposs[cs[1]][bg.stem_length(cs[1]) - 1]
    else:
        res = bg.v3dposs[cs[1]][0]

    (vr2_p, vr2_v, vr2_v_l, vr2_v_r) = res

    dist2 = cuv.vec_distance((vr1_p + 7. * vr1_v), (vr2_p + 7. * vr2_v))
    return dist2

"""
def get_strand_atom_vrn(bg, s, i):
    '''
    Return the strand and which atom to use for the adjacent
    nucleotide distance calculation.
    '''
    if i == 0:
        return (0, 'P', 0)

    # this might have to just be bg.stem_length(s)
    if i == 1:
        return (0, 'O3*', bg.stem_length(s) - 1)
    if i == 2:
        return (1, 'P', bg.stem_length(s) - 1)
    if i == 3:
        return (1, 'O3*', 0)
"""

def junction_virtual_atom_distance(bg, bulge):
    '''
    Compute the distance between the O3' atom and P' atom
    of the two residues that flank the junction segment.

    :param bg: The BulgeGraph containing the bulge.
    :param bulge: The name of the bulge

    :return: A single number corresponding to the distance above.
    '''
    connecting_stems = bg.connections(bulge)
    (i1, k1) = bg.get_sides_plus(connecting_stems[0], bulge)
    (i2, k2) = bg.get_sides_plus(connecting_stems[1], bulge)
    pos1=bg.defines[connecting_stems[0]][i1]
    pos2=bg.defines[connecting_stems[1]][i2]
    if bulge[0]=="m":
        assert list(sorted([pos1, pos2])) == bg.flanking_nucleotides(bulge)
    if i1==0 or i1==2:
        a1="P"
    else:
        a1="O3'"
    if i2==0 or i2==2:
        a2="P"
    else:
        a2="O3'"
    assert a1!=a2
    dist = cuv.magnitude(bg.virtual_atoms(pos1)[a1]-bg.virtual_atoms(pos2)[a2])
    #if bg.element_length(bulge)==0:
    #    partner1 = bg.pairing_partner(pos1)
    #    partner2 = bg.pairing_partner(pos2)
    #    dist2 = cuv.magnitude(bg.virtual_atoms(pos1)[a2]-bg.virtual_atoms(pos2)[a1])
    #    dist3 = cuv.magnitude(bg.virtual_atoms(partner1)[a1]-bg.virtual_atoms(partner2)[a2])
    #    dist4 = cuv.magnitude(bg.virtual_atoms(partner1)[a2]-bg.virtual_atoms(partner2)[a1])
    #    assert dist < dist2, "{} ({} nts): {} !< {}".format(bulge, bg.element_length(bulge), dist, dist2)
    #    assert dist < dist3, "{} ({} nts): {} !< {}".format(bulge, bg.element_length(bulge), dist, dist3)
    #    assert dist < dist4, "{} ({} nts): {} !< {}".format(bulge, bg.element_length(bulge), dist, dist4)
    return dist


@profile
def add_virtual_residues(bg, stem):
    '''
    Create all of the virtual residues and the associated
    bases and inverses for the given stem.

    .. note::
       This is a low-level function used if only the virtual residues of a single
       stems should be added. To add the virtual residues for all stems, use
       `cg.add_all_virtual_residues`

    :param bg: The CoarseGrainRNA bulge graph containing the stem
    :param stem: The name of the stem to be included
    '''
    stem_vec = bg.coords.get_direction(stem)
    twist_vec = bg.get_twists(stem)[0]
    if stem in bg.bases and np.allclose(stem_vec, bg.bases[stem][0]) and np.allclose(twist_vec, bg.bases[stem][1]):
        stem_inv = bg.stem_invs[stem]
    else:
        stem_basis = cuv.create_orthonormal_basis(stem_vec, twist_vec)
        stem_inv = nl.inv(stem_basis.transpose())
        bg.bases[stem] = stem_basis
        bg.stem_invs[stem] = stem_inv

    for i in range(bg.stem_length(stem)):
        vpos = virtual_res_3d_pos(bg, stem, i, stem_inv=stem_inv)
        vbasis = virtual_res_basis(bg, stem, i, vec=vpos[1])
        vinv = nl.inv(vbasis.transpose())

        bg.vposs[stem][i] = vpos[0]
        bg.vvecs[stem][i] = vpos[1]
        bg.v3dposs[stem][i] = vpos
        bg.vbases[stem][i] = vbasis
        bg.vinvs[stem][i] = vinv


def stem_vres_reference_atoms(bg, chain, s, i):
    '''
    Calculate the position of each atom in the reference of the
    stem and virtual residue.

    :param bg: The BulgeGraph
    :param chain: The PDB representation of the chain
    :param s: The stem identifier
    :param i: The i'th base-pair in the stem

    :return (origin, basis, [dict(atoms), dict(atoms)])
        The origin of the coordinate system (vpos)
        The basis of the virtual residue
        Two dictionaries containing the positions of each atom in the coordinate system of the virtual residue
    '''
    coords = [dict(), dict()]
    (vpos, vvec, vvec_l, vvec_r) = virtual_res_3d_pos(bg, s, i)
    #vec1 = cuv.normalize(bg.coords[s][1] - bg.coords[s][0])
    #vec2 = cuv.normalize(vvec)
    stem_direction = bg.coords[s][1] - bg.coords[s][0]
    twist = vvec

    basis = cuv.create_orthonormal_basis(stem_direction, twist)

    residue_ids = bg.get_resseqs(s, seq_ids=True)
    for strand in [0, 1]:
        if strand == 0:
            res_id = residue_ids[0][i]
        else:
            res_id = residue_ids[1][-(1+i)]
        for atom in ftup.all_rna_atoms:
            res = chain[res_id]
            try:
                c = res[atom].coord
            except KeyError:
                continue
            else:
                new_c = cuv.change_basis(c - vpos, basis, cuv.standard_basis)
                coords[strand][atom] = new_c

    return (vpos, basis, coords)


def bounding_boxes(bg, chain, s, i):
    '''
    Return the bounding boxes of the two nucleotides at the
    i'th position on the stem.

    :param bg: The BulgeGraph
    :param chain: The PDB representation of the chain
    :param s: The stem identifier
    :param i: The i'th base-pair in the stem

    :return: (origin, bases, [(c1, c2), (c1, c2)]) The bases
            (one for each nucleotide) and the corners defining the bounding box
            of the two nucleotides
    '''

    (vpos, bases, atoms) = stem_vres_reference_atoms(bg, chain, s, i)
    corners = []

    for k in range(2):
        min_c = [10000., 10000., 10000.]
        max_c = [-10000., -10000., -10000.]

        for atom in atoms[k].values():
            for j in range(3):
                min_c[j] = min(min_c[j], atom[j])
                max_c[j] = max(max_c[j], atom[j])
        n = min_c
        x = max_c
        corners += [(n, x)]
    return (vpos, bases, corners)


def virtual_residue_atoms(bg, s, i, strand=0):
    '''
    Return the atoms for the virtual residue.

    :param bg: The BulgeGraph
    :param s: The stem
    :param i: The virtual residue number
    :param strand: The strand for which to get the virtual atoms
    '''
    '''
    if vpos == None or vvec == None:
        (vpos, vvec, vvec_l, vvec_r) = virtual_res_3d_pos(bg, s, i)
    if basis == None:
        basis = virtual_res_basis(bg, s, i, vvec).transpose()
    '''
    if s[0]!="s":
        raise ValueError("Expected stem (not single-stranded RNA element), got {}".format(s))

    glob_pos = (bg.defines[s][0] + i, bg.defines[s][3] - i)
    glob_pos = glob_pos[strand]

    return bg.virtual_atoms(glob_pos)


def calc_R(xc, yc, p):
    """ calculate the distance of each 2D points from the center (xc, yc) """
    return np.sqrt((p[:, 0] - xc) ** 2 + (p[:, 1] - yc) ** 2)


def f_2(c, p):
    """ calculate the algebraic distance between the data points and the mean
        circle centered at c=(xc, yc) """
    Ri = calc_R(*c, p=p)
    return Ri - Ri.mean()

def circle_fit(p):
    x = p[:, 0]
    y = p[:, 1]
    x_m = np.mean(x)
    y_m = np.mean(y)

    u = x - x_m
    v = y - y_m

        # linear system defining the center (uc, vc) in reduced coordinates:
    #    Suu * uc +  Suv * vc = (Suuu + Suvv)/2
    #    Suv * uc +  Svv * vc = (Suuv + Svvv)/2
    Suv = sum(u * v)
    Suu = sum(u ** 2)
    Svv = sum(v ** 2)
    Suuv = sum(u ** 2 * v)
    Suvv = sum(u * v ** 2)
    Suuu = sum(u ** 3)
    Svvv = sum(v ** 3)

    # Solving the linear system
    A = np.array([[Suu, Suv], [Suv, Svv]])
    B = np.array([Suuu + Suvv, Svvv + Suuv]) / 2.0
    uc, vc = nl.solve(A, B)

    xc_1 = x_m + uc
    yc_1 = y_m + vc

    return (xc_1, yc_1)
    '''
    Ri_1     = sqrt((x-xc_1)**2 + (y-yc_1)**2)
    R_1      = mean(Ri_1)
    residu_1 = sum((Ri_1-R_1)**2)

    return (xc_1, yc_1, R_1)
    '''

def circle_error(c, p):
    errors = f_2(c, p)
    return sum([e ** 2 for e in errors])


def f_3(vec, points, est):
    """ calculate the optimal circle for the points (p) projected onto
    the plane orthogonal to v """
    basis = cuv.create_orthonormal_basis(vec)
    new_points = cuv.change_basis(points.T, basis, cuv.standard_basis).T
    p = new_points[:, 1:]

    #center_2, ier=so.leastsq(f_2, center_estimate,args=p)
    center_2 = circle_fit(p)

    return f_2(center_2, p)


def fit_circle(mids, points, start_pos, end_pos):
    '''
    Calculate the projection of points on the plane normal to
    vec and fit a circle to them.
    '''
    with warnings.catch_warnings():
        warnings.simplefilter("ignore")
        v1, ier = so.leastsq(f_3, mids[1] - mids[0],
                             args=(points, mids[0][1:]))

    basis1 = cuv.create_orthonormal_basis(v1)

    points1 = cuv.change_basis(points.T, basis1, cuv.standard_basis).T
    start_pos1 = cuv.change_basis(start_pos, basis1, cuv.standard_basis)
    end_pos1 = cuv.change_basis(end_pos, basis1, cuv.standard_basis)

    center_5 = circle_fit(points1[:, 1:])

    mids_stem_basis = [[start_pos1[0], center_5[0], center_5[1]],
                       [end_pos1[0], center_5[0], center_5[1]]]
    mids_standard_basis = cuv.change_basis(np.array(mids_stem_basis).T,
                                           cuv.standard_basis, basis1).T
    '''
    # works!
    mids_stem_basis = [[nmids[0][0], center_4[0], center_4[1]],
                       [nmids[1][0], center_4[0], center_4[1]]]
    mids_standard_basis = cuv.change_basis(np.array(mids_stem_basis).T,
                                           cuv.standard_basis,
                                           basis).T
    '''
    return mids_standard_basis


def extract_define_residues(define, chain):
    '''Extract the residues in the define and return them as a new chain.'''
    c = bpdb.Chain.Chain(' ')
    ranges = zip(*[iter(define)] * 2)
    for r in ranges:
        for x in range(r[0], r[1] + 1):
            c.add(chain[x])
    return c

#Seems to be unused at least since version 0.3
def receptor_angle(bg, l, s):
    (i1, i2) = cuv.line_segment_distance(bg.coords[l][0],
                                         bg.coords[l][1],
                                         bg.coords[s][0],
                                         bg.coords[s][1])

    stem_len = bg.stem_length(s)
    stem_vec = bg.coords[s][1] - bg.coords[s][0]

    m1 = cuv.magnitude(i2 - bg.coords[s][0])
    m2 = cuv.magnitude(bg.coords[s][1] - bg.coords[s][0])

    res_num = (stem_len - 1.) * m1 / m2
    vres = virtual_res_3d_pos(bg, s, res_num)[1]
    if cuv.magnitude(i2 - i1) == 0.:
        return 0.

    incoming_angle = cuv.vector_rejection(i1 - i2, stem_vec)

    return cuv.vec_angle(vres, incoming_angle)


def add_stem_information_from_pdb_chains(cg):
    '''
    Get the 3D information of the stems.

    Output the mid points of the helices as well as the 'twist' vectors
    which describe the projection of the (ca - mids) vectors onto
    the plane perpendicular to the axis of the helix.

    Add all of this information to the BulgeGraph data structure.

    :param bg: The BulgeGraph.
    :param chain: The Bio.PDB chain representation of the 3D structure.
    '''
    new_chains = {}
    for name, chain in cg.chains.items():
        new_chains[name] = ftup.rename_rosetta_atoms(chain)

    for d in cg.defines.keys():
        if d[0] == 's':
            coords, twists = stem_from_chains(cg, new_chains, d)
            cg.coords[d] = coords
            stem_dir = cg.coords[d][1]-cg.coords[d][0]
            cg.twists[d] = twists
            assert abs(np.dot(stem_dir, twists[0]))<10**-10
            assert abs(np.dot(stem_dir, twists[1]))<10**-10
            #cg.sampled[d] = [cg.name] + cg.defines[d]


def add_bulge_information_from_pdb_chain(bg, chain):
    '''
    Add the information about the starts and ends of the bulges. The stems
    have to be created beforehand.

    Modifies the structure bg.

    :param bg: The CoarseGrainRNA.
    '''
    warnings.warn("add_bulge_information_from_pdb_chain is deprecated."
                  " Use cg.add_bulge_coords_from_stems instead!")
    bg.add_bulge_coords_from_stems()

def get_incomplete_elements(cg):
    """
    Get an estimated list of cg-elements which have missing residues in the PDB.

    One of many problems with PDB data are residues, for which no
    coordinates could be determined experimentally. This function gives
    an estimated list of cg-elements, which are affected by missing residues.
    """
    incomplete = set()
    for elem in cg.defines:
        if _is_incomplete_element(cg, elem):
            incomplete.add(elem)
    return incomplete

def _is_incomplete_element(cg, elem):
    """
    Returns True, if there is a gap in the pdb's seq-ids between nucleotides in
    this  element.

    This is a strong indicator for missing residues, but should be compared to
    the REMARK 465 header in the future. (TODO)
    """
    # Adjacent=True for loops, but false for stems:
    # A break between a stem and a loop counts towards the loop.
    for side in cg.define_range_iterator(elem, adjacent = (not elem[0]=="s")):
        prev_seq_id = None
        for pos in range(side[0], side[1]+1):
            try:
                seq_id = cg.seq_ids[pos-1]
            except IndexError as e:
                with log_to_exception(log, e):
                    log.error("For elem %s with define %s: Cannot generate seq_id for pos %s", elem, side, pos)
                raise
            if prev_seq_id is not None:
                if seq_id.resid[1]>prev_seq_id.resid[1]+1:
                    # We have a break.
                    return True
            prev_seq_id = seq_id
    return False


def add_loop_information_from_pdb_chains(bg):
    seq_ids=True
    #log.info("add_loop_information_from_pdb_chains called")
    for d in it.chain(bg.hloop_iterator(), bg.floop_iterator(), bg.tloop_iterator()):
        if d not in bg.defines:
            assert False

        edges = list(bg.edges[d])

        if len(edges) == 0:
            # Odd case where there are no stems in the structure
            # We should find the furthest distance from the first
            # nucleotide
            log.info("add_loop_information_from_pdb_chain: {} has no neighbor".format(d))

            chain_ids = set(x.chain for y in bg.get_resseqs(d) for x in y )
            assert len(chain_ids)==1
            c, = chain_ids
            chain = bg.chains[c]

            first_res = None
            for res in chain.get_residues():
                if catom_name in res:
                    first_res = res
                    break
            try:
                start_point = first_res[catom_name].get_vector().get_array()
            except TypeError:
                if first_res is not None:
                    raise
                else:
                    e = CgConstructionError("The PDB chain does not contain any C1' atom (despite containing {} residues).".format(len(list(chain.get_residues()))))
                    with log_to_exception(log, e):
                        log.error("The chain's last residue only has the following atoms: %s", res.child_list)
                        raise e
            centroid = get_furthest_c_alpha(bg, chain,
                                            first_res[catom_name].get_vector().get_array(),
                                            d)

        else:
            chain_ids = set(x.chain for y in bg.get_resseqs(d) for x in y )
            assert len(chain_ids)==1
            c, = chain_ids
            chain = bg.chains[c]

            s1 = edges[0]
            s1d = bg.defines[s1]
            bd = bg.defines[d]

            (s1b, s2b) = bg.get_sides(s1, d)

            mids = bg.coords[s1]
            start_point = mids[s1b]
            #centroid = get_bulge_centroid(chain, bd)

            centroid = get_furthest_c_alpha(bg, chain, mids[s1b], d)

            if centroid is None:
                print("No end found for loop %s... using the end of stem %s" % (d, s1), file=sys.stderr)
                centroid = mids[s1b]

        assert start_point is not None
        assert centroid is not None
        bg.coords[d] = (start_point, centroid)

def cylinder_works(cg, cylinders_to_stems, tv, c, r= 4.):
    '''
    Check if all of these points are inside the cylinder.

    '''
    points = [cg.coords[tv][0], cg.coords[tv][1]]

    for s in cylinders_to_stems[c]:
        points += [cg.coords[s][0], cg.coords[s][1]]

    data = np.array(points)
    datamean = data.mean(axis=0)

    uu, dd, vv = np.linalg.svd(data - datamean)

    n = vv[0]
    p = data
    a = datamean

    dist_vec = (a - p) - (np.dot((a-p), n)[:,np.newaxis]) * n
    mags = [ftuv.magnitude(c) for c in dist_vec]

    '''
    linepts = vv[0] * np.mgrid[-7:7:2j][:, np.newaxis]
    linepts += datamean


    import matplotlib.pyplot as plt
    import mpl_toolkits.mplot3d as m3d

    ax = m3d.Axes3D(plt.figure())
    ax.scatter3D(*data.T)
    ax.plot3D(*linepts.T)
    '''

    if max(mags) > r:
        return False
    return True

def get_encompassing_cylinders(cg, radius=6.):
    visited = set()

    # the stems_in_cylinders dictionary will be indexed by stem name and contain
    # the number of the cylinder it contains
    #stems_to_cylinders = {'s0': 0}
    stems_to_cylinders = dict()
    cylinders_to_stems = col.defaultdict(list)

    #cylinders_to_stems = {0: ['s0']}

    # the first cylinder is equal to the first stem
    #cylinders = {0: cg.coords['s0']}
    to_visit = [random.choice(list(cg.defines.keys()))]

    cylinder_counter = 0

    while to_visit:
        tv = to_visit.pop(0)

        if tv in visited:
            continue

        visited.add(tv)
        for e in cg.edges[tv]:
            to_visit.append(e)

        # not interested in non- stem, multiloop or interior loop elements
        if tv[0] != 's' and tv[0] != 'm' and tv[0] != 'i':
            continue

        #cylinders_to_check = set(cylinders_to_stems.keys())
        cylinders_to_check = set()

        # find which cylinders we need to check
        for e in cg.edges[tv]:
            if e in stems_to_cylinders:
                cylinders_to_check.add(stems_to_cylinders[e])

        found = False
        for c in sorted(cylinders_to_check, key=lambda x: -sum([cg.stem_length(k) for k in cylinders_to_stems[x]])):
            # the new node will definitely be at the end of the cylinder
            #print "checking...:", c, tv
            if cylinder_works(cg, cylinders_to_stems, tv, c, radius):
                cylinders_to_stems[c] += [tv]
                stems_to_cylinders[tv] = c
                found = True

                break

        if not found:
            # no appropriately sized cylinder has been found so we
            # just create new one containing just this stem
            cylinder_counter += 1
            cylinders_to_stems[cylinder_counter] += [tv]
            stems_to_cylinders[tv] = cylinder_counter

    return cylinders_to_stems

def element_coord_system(cg, d):
    '''
    Get a coordinate system for a particular coarse grain element.

    If an element has an axis vector, a, twist vectors t1 and t2,
    then the coordinate system will be a normalized version
    of the axis a, the second, v2,  will be equal to norm((t1 + t2) / 2.)

    And the third will be equal to a x v2.
    '''

    vec_axis = ftuv.normalize(cg.coords[d][1] - cg.coords[d][0])
    twists = cg.get_twists(d)

    mid_twist = ftuv.normalize(twists[0] + twists[1])


    assert abs(np.dot(vec_axis,twists[0])) < 10**-10, "{}: {}".format(d, abs(np.dot(vec_axis,twists[0])))
    assert abs(np.dot(vec_axis,twists[1])) < 10**-10
    return (((cg.coords[d][0] + cg.coords[d][1]) / 2.),
            ftuv.create_orthonormal_basis(vec_axis, mid_twist))

def virtual_atoms(cg, given_atom_names=None, sidechain=True):
    '''
    Get a list of virtual atoms for this structure.

    :param cg: The coarse grain structure.
    '''
    return VirtualAtomsLookup(cg, given_atom_names, sidechain)

class VirtualAtomsLookup(object):
    """
    An object with a dict-like interface that calculated the virtual atom positions on demand.
    """
    def __init__(self, cg, given_atom_names=None, sidechain=True):
        """
        :param cg: The coarse grain structure, for which the virtual atoms are generated.

        ..note ::
            If cg is modified, new virtual atom positions are calculated.
        """
        self.cg=cg
        self.given_atom_names=given_atom_names
        self.sidechain=sidechain
    #@profile
    def __getitem__(self, position):
        """
        :returns: A dictionary containing all atoms (as keys) and their
                  positions (as values) for the given residue.
        :param position: The position of the residue in the RNA (starting with 1)
        """
        #Find out the stem for which we have to calculate virtual atom positions
        for key, value in self.cg.defines.items():
            if len(value)<2:
                continue #For multiloops of length 0, value is []
            elif position>=value[0] and position<=value[1]:
                return self._getitem_for_element(key, position)
            elif len(value)==4 and position>=value[2] and position<=value[3]:
                return self._getitem_for_element(key, position)
        assert False, "No return for pos {}".format(position)
    #@profile
    def keys(self):
        k=set()
        for value in self.cg.defines.values():
            if len(value)>1:
                for i in range(value[0], value[1]+1):
                    k.add(i)
            if len(value)>3:
                for i in range(value[2], value[3]+1):
                    k.add(i)
        return k

    def _getitem_for_element(self, d, pos):
        """
        :returns: A dictionary containing all atoms (as keys) and their positions (as values) for the given residue.
        :param d: The coarse grained element (e.g. "s1")
        :param pos: The position of the residue. It has to be in the element d!
        """
        if d[0]=="s":
            return self._getitem_for_stem(d, pos) #Use virtual residues for stems.
        import pkgutil
        data = pkgutil.get_data('forgi', 'threedee/data/average_atom_positions.json')
        avg_atom_poss = json.loads(data.decode("ascii"))
        e_coords=dict()
        try:
            origin, basis = element_coord_system(self.cg, d)
        except ValueError as e:
            if d[0]=="h" and np.array_equal(self.cg.coords[d][0],self.cg.coords[d][1]): #0-length hairpin.
                warnings.warn("Returning empty set of virtual atoms for 0-length hairpin")
                return e_coords
            else: raise

            print(e, "for position {} in element {} with define {}".format(pos, d, self.cg.defines[d]))
            raise
        if d[0] == 'i' or d[0] == 'm':
            conn = self.cg.connections(d)
            conn_type = self.cg.connection_type(d, conn)
        else:
            conn_type = 0
        for i,r in zip(it.count(), self.cg.define_residue_num_iterator(d)):
            if r!=pos: continue
            if self.given_atom_names is None:
                if self.sidechain:
                    atom_names = (ftup.nonsidechain_atoms + [ self.cg.seq[r]+"."+x for x in ftup.side_chain_atoms[self.cg.seq[r]] ]) #Seq is now 1-based
                else:
                    atom_names = ftup.nonsidechain_atoms
            else:
                atom_names = self.given_atom_names
            for aname in atom_names:
                identifier = "%s %s %d %d %s" % (d[0],
                                              " ".join(map(str, self.cg.get_node_dimensions(d))),
                                              conn_type, i, aname)

                if "." in aname:
                    _,_,aname=aname.partition(".")
                try:
                    e_coords[aname] = origin + ftuv.change_basis(np.array(avg_atom_poss[identifier]), ftuv.standard_basis, basis )
                except KeyError as ke:
                    #warnings.warn("KeyError in virtual_atoms. No coordinates found for: {}".format(ke))
                    pass
            return e_coords
    def _getitem_for_stem(self, d, pos):
        pos_in_stem, side = self.cg.stem_resn_to_stem_vres_side(d, pos)
        assert pos>=1
        try:
            residue = (self.cg.seq[pos])
        except IndexError as e:
            with log_to_exception(log, e):
                log.error("position {} not in sequence {}".format(pos-1, self.cg.seq))
            raise
        if self.given_atom_names is None:
            if self.sidechain:
                atom_names = (ftup.nonsidechain_atoms +  ftup.side_chain_atoms[residue])
            else:
                atom_names = ftup.nonsidechain_atoms
        else:
            atom_names = self.given_atom_names
        atom_keys = []
        atom_coords = []
        for aname in atom_names:
            if aname[-1]=="*":
                aname_dash=aname[:-1]+"'"
            else:
                aname_dash=aname
            spos = ftus.avg_stem_vres_atom_coords[side][residue][aname_dash]
            #TODO: Maybe we can vectorize this and calculate pos from spos for all atoms of the residue at once.
            atom_keys.append(aname)
            atom_coords.append(spos)
        try:
            vres_basis = self.cg.vbases[d][pos_in_stem] #virtual_res_basis(self.cg, d, pos_in_stem)
            vres_pos = self.cg.vposs[d][pos_in_stem]    #virtual_res_3d_pos(self.cg, d, pos_in_stem)[0]
        except KeyError:
            self.cg.add_all_virtual_residues()
            vres_basis = self.cg.vbases[d][pos_in_stem] #virtual_res_basis(self.cg, d, pos_in_stem)
            vres_pos = self.cg.vposs[d][pos_in_stem]    #virtual_res_3d_pos(self.cg, d, pos_in_stem)[0]

        atom_coords = ftuv.change_basis_vectorized(np.array(atom_coords), ftuv.standard_basis, vres_basis)+vres_pos


        return { aname:coord for aname, coord in zip(atom_keys, atom_coords)}

def vres_to_global_coordinates(vres_pos, vres_basis, positions):
    newpos = {}
    for key, v_pos in positions.items():
        pos = ftuv.change_basis(v_pos, ftuv.standard_basis, vres_basis)
        newpos[key] = pos + vres_pos
    return newpos

def element_distance(cg, l1, l2):
    '''
    Calculate the distance between the two closest points of these
    two elements.
    '''
    (i1, i2) = ftuv.line_segment_distance(cg.coords[l1][0],
                                       cg.coords[l1][1],
                                       cg.coords[l2][0],
                                       cg.coords[l2][1])
    return ftuv.vec_distance(i1, i2)

def get_basepair_center(cg, pos):
    """
    The center of a basepair, as defined in doi: 10.1261/rna.305307

    :param pos: The number of one of the two pairing bases
    """
    pos2 = cg.pairing_partner(pos)
    seq1 = cg.seq[pos-1]
    seq2 = cg.seq[pos2-1]
    atoms = {"A": ["C1'", "C8"], "G": ["C1'", "C8"], "U": ["C1'", "C6"], "C": ["C1'", "C6"]}
    va1 = cg.virtual_atoms(pos)
    va2 = cg.virtual_atoms(pos2)
    avpos=np.zeros(3)
    for atom in atoms[seq1]:
        avpos+=va1[atom]
    for atom in atoms[seq2]:
        avpos+=va2[atom]
    avpos/=(len(atoms[seq1])+len(atoms[seq2]))
    return avpos

def get_basepair_plane(cg, pos):
    """
    The plane of the basepair, as defined in figure 13 of doi: 10.1261/rna.305307

    :param pos: The number of one of the two pairing bases
    """
    pos2 = cg.pairing_partner(pos)
    seq1 = cg.seq[pos-1]
    seq2 = cg.seq[pos2-1]
    va1 = cg.virtual_atoms(pos)
    va2 = cg.virtual_atoms(pos2)
    h_bonds = {"U": {"A": [("O4", "N6"), ("N3", "N1")],
                     "G": [("N3", "O6"), ("O2", "N1")]},
               "A": {"U": [("N6", "O4"), ("N1", "N3")]},
               "G": {"U": [("O6", "N3"), ("N1", "O2")],
                     "C": [("O6", "N4"), ("N1", "N3"),("N2", "O2")]},
               "C": {"G": [("N4", "O6"), ("N3", "N1"),("O2", "N2")]}
              }
    #print( seq1, seq2 )
    try:
        hb = h_bonds[seq1][seq2]
    except KeyError:
        # Non-canonical basepair
        warnings.warn("Estimating plane from stem vector for "
                      " non-canonical basepair {}-{} at positions"
                      " {},{}".format(seq1, seq2, pos, pos2))
        stem, = cg.nucleotides_to_elements([pos, pos2]) #ValueError, if cg.pairing_partner is buggy
        return cg.coords[stem][0]-cg.coords[stem][1]
    else:
        plane = np.zeros(3)
        contribs=0

        for l1, l2 in it.combinations(hb, 2):
            left_1=va1[l1[0]]
            left_2=va1[l2[0]]
            right_1=va2[l1[1]]
            right_2=va2[l2[1]]
            add=np.cross(right_1-left_1, right_2-left_1)
            if np.any(plane!=np.zeros(3)):
                assert ftuv.vec_angle(add, plane) < math.radians(15), ("{}-{}: {}, {}: {}"
                 " degrees".format(seq1, seq2, plane, add, math.degrees(ftuv.vec_angle(add, plane))))
            plane+=add
            add=np.cross(right_1-left_1, left_2-right_1)
            assert ftuv.vec_angle(add, plane) < math.radians(15), ("{}-{}: {}, {}: {}"
               " degrees".format(seq1, seq2, plane, add, math.degrees(ftuv.vec_angle(add, plane))))
            plane+=add
            add=np.cross(right_2-left_2, right_2-left_1)
            assert ftuv.vec_angle(add, plane) < math.radians(15), ("{}-{}: {}, {}: {}"
               " degrees".format(seq1, seq2, plane, add, math.degrees(ftuv.vec_angle(add, plane))))
            plane+=add
            add=np.cross(right_2-left_2, left_2-right_1)
            assert ftuv.vec_angle(add, plane) < math.radians(15), ("{}-{}: {}, {}: {}"
               " degrees".format(seq1, seq2, plane, add, math.degrees(ftuv.vec_angle(add, plane))))
            plane+=add
        return ftuv.normalize(plane)<|MERGE_RESOLUTION|>--- conflicted
+++ resolved
@@ -463,19 +463,7 @@
             log.error ("Cannot get stat. The 3D coodinates are probably wrong.")
         raise
 
-<<<<<<< HEAD
-
-
-def _virtual_stem_from_bulge(prev_stem_basis,  stat):
-    transposed_stem1_basis = prev_stem_basis.transpose()
-    start_location = stem2_pos_from_stem1_1(transposed_stem1_basis, stat.position_params())
-    stem_orientation = stem2_orient_from_stem1_1(transposed_stem1_basis,
-                                                      [1] + list(stat.orientation_params()))
-    twist1 = twist2_orient_from_stem1_1(transposed_stem1_basis, stat.twist_params())
-    return start_location, stem_orientation, twist1
-=======
     return u, v, t, r1, u1, v1
->>>>>>> 3cd40fae
 
 def get_broken_ml_deviation(cg, broken_ml_name, fixed_stem_name, virtual_stat):
     """
