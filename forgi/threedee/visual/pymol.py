#!/usr/bin/python

import sys

import itertools as it
import math as m
import numpy as np
import uuid
import collections as col
import warnings

import forgi.threedee.utilities.pdb as ftup
import forgi.threedee.utilities.graph_pdb as ftug
#import forgi.threedee.utilities.average_stem_vres_atom_positions as cua
import forgi.utilities.debug as fud
import forgi.threedee.utilities.vector as cuv
import forgi.threedee.utilities.vector as ftuv

import Bio.PDB.Model as bpm
import Bio.PDB.Structure as bps
import Bio.PDB as bp


class PymolPrinter:
    def __init__(self):
        self.display_virtual_residues = False
        self.rainbow = False
        self.basis = None
        self.visualize_three_and_five_prime = True
        self.encompassing_stems = False
        self.state = 2
        self.stem_stem_orientations = None
        self.new_segments = []
        self.segments = []
        self.new_cones = []
        self.cones = []
        self.labels = []
        self.spheres = []
        self.new_spheres = []
        self.boxes = []
        self.virtual_atoms = False
        self.sidechain_atoms = False
        self.override_color = None
        self.element_specific_colors = None
        self.print_text = True
        self.energy_function = None
        self.add_twists = True
        self.add_longrange = False
        self.add_loops = True
        self.chain = None
        self.max_stem_distances = 0
        self.add_letters = False
        self.draw_axes = False
        self.draw_segments = True
        self.pdb_file = None
        self.movie = False
        self.color_modifier=1.0
        self.stem_color = 'green'
        self.multiloop_color = 'red'
        self.prev_obj_name = ''     # The name of the previously created
                                    # object which needs to be hidden
                                    # when creating a movie
        self.only_elements = None

    def get_color_vec(self, color):
        if color == 'green':
            return [0.0, 1.0, 0.0]
        elif color == 'forest':
            return [0.2, 0.6, 0.2]
        elif color == 'blue':
            return [0.0, 0.0, 1.0]
        elif color == 'red':
            return [1.0, 0.0, 0.0]
        elif color == 'orange':
            return [1., 165 / 255., 0.]
        elif color == 'yellow':
            return [1.0, 1.0, 0.0]
        elif color == 'purple':
            return [1.0, 0.0, 1.0]
        elif color == 'white':
            return [1.0, 1.0, 1.0]
        elif color == 'cyan':
            return [0.0, 1.0, 1.0]
        elif color == 'magenta':
            return [249 / 255., 132 / 255., 229 / 255.]
        elif color == 'light gray':
            return [.8, .8, .8]
        elif color == 'dark gray':
            return [.1, .1, .1]
        elif color == 'middle gray':
            return [.6, .6, .6]
        else:
            return [0.0, 0.0, 0.0]

    def add_sphere(self, p, color='green', width=0.2, text="",
                   color_rgb=None):
        if self.override_color is not None:
            color = self.override_color

        if color_rgb is None:
            color_rgb = self.get_color_vec(color)

        self.new_spheres += [(np.array(p), color_rgb, width, text)]

    def transform_spheres(self, translation, rotation):
        for (p, color, width, text) in self.new_spheres:
            p -= translation

            self.spheres += [(p, color, width, text)]

        self.new_spheres = []

    def add_segment(self, p, n, color='green', width=0.2, text="", key=''):

        # exaggerate the length of the stem
        '''
        new_p = p + 3 * cuv.normalize(p - n)
        new_n = n + 3 * cuv.normalize(n - p)

        p = new_p
        n = new_n
        '''
        if self.override_color is not None:
            color = self.override_color

        if not isinstance(color, (list, tuple)):
            color = [str(c * self.color_modifier) for c in self.get_color_vec(color)]        
        else:
            color = [str(c) for c in color[:3]]

        print >>sys.stderr, "color:", color
        #assert(not allclose(p, n))
        self.new_segments += [(np.array(p), np.array(n), color, width, text, key)]

    def add_cone(self, p, n, color='white', width=2.4, text=''):
        if self.override_color is not None:
            color = self.override_color

        cone_extension = 2.
        cyl_vec = cuv.normalize(n-p)
        cyl_len = cuv.magnitude(n-p)

        new_width = width * (cyl_len + cone_extension) / cyl_len

        self.new_cones += [(np.array(p) - cone_extension * cyl_vec, np.array(n), color, width, text)]
        self.new_cones += [(np.array(n) + cone_extension * cyl_vec, np.array(p), color, width, text)]

    def transform_segments(self, translation, rotation):
        for (p, n, color, width, text, key) in self.new_segments:
            p -= translation
            n -= translation
            new_p = np.dot(rotation, p)
            new_n = np.dot(rotation, n)

            self.segments += [(new_p, new_n, color, width, text, key)]

        self.new_segments = []

    def pymol_spheres_string(self):
        self.spheres += self.new_spheres
        s = ''

        for (p, color, width, text) in self.new_spheres:
            color_vec = color
            if np.ndim(p)>0:
                s += "COLOR, %s," % (",  ".join([str(c) for c in color_vec]))
                s += '\n'
                s += "SPHERE, %s, %f," % (", ".join([str(pi) for pi in p]),
                                          width)
                s += '\n'
            else:
                warnings.warn("p is not iterable! It is {} (for '{}'). IGNORING. ".format(p, text))
        return s

    def pymol_axis_string(self):
        w = 0.12  # cylinder width
        l = 10.0  # cylinder length
        h = 3.0  # cone hight
        d = w * 2.618  # cone base diameter
        s = ""

        s += "CYLINDER, 0.0, 0.0, 0.0,   %f, 0.0, 0.0, %f" % (l, w)
        s += " 0.0, 1.0, 0.0, 0.0, 1.0, 0.0,"
        s += "CYLINDER, 0.0, 0.0, 0.0, 0.0,   %f, 0.0, %f, " % (l, w)
        s += "0.0, 0.0, 1.0, 0.0, 0.0, 1.0,"
        s += "CYLINDER, 0.0, 0.0, 0.0, 0.0, 0.0,   %f, %f, " % (l, w)
        s += "1.0, 0.0, 0.0, 1.0, 0.0, 0.0,"
        s += "CONE,   %f, 0.0, 0.0, %f, 0.0, 0.0, %f, " % (l, h + l, d)
        s += "0.0, 0.0, 1.0, 0.0, 0.0, 1.0, 0.0, 1.0, 1.0,"
        s += "CONE, 0.0, %f, 0.0, 0.0, %f, 0.0, %f, " % (l, h + l, d)
        s += "0.0, 0.0, 0.0, 1.0, 0.0, 0.0, 1.0, 1.0, 1.0,"
        s += "CONE, 0.0, 0.0, %f, 0.0, 0.0, %f, %f, " % (l, h + l, d)
        s += "0.0, 1.0, 0.0, 0.0, 1.0, 0.0, 0.0, 1.0, 1.0,"

        return s

    def pymol_segments_string(self):
        color = 'green'
        width = 0.2
        s = ''

        self.segments += self.new_segments

        for seg in self.segments:
            (p, n, color, width, text, key) = seg
            if type(color) is not list:
                color_vec = [str(c * self.color_modifier) for c in self.get_color_vec(color)]
            else:
                color_vec = color

            s += " CYLINDER, %f, %f, %f, %f, %f, %f, " % (p[0], p[1], p[2],
                                                          n[0], n[1], n[2])
            s += "%f, %s, %s," % (width, ", ".join(color_vec),
                                  ", ".join(color_vec)) + '\n'
            s += "\n# {}\n".format(key)

        return s

    def pymol_cones_string(self):
        color = 'white'
        width = 0.2
        s = ''
        self.cones += self.new_cones

        for cone in self.cones:
            (p, n, color, width, text) = cone
            color_vec = [str(c) for c in self.get_color_vec(color)]
            s += " CONE, %f, %f, %f, %f, %f, %f, " % (p[0], p[1], p[2],
                                                          n[0], n[1], n[2])
            s += "%f, %s, %s," % (width, ", ".join(color_vec),
                                  ", ".join(color_vec)) + "\n"

        return s

    def pymol_text_string(self):
        counter = 0
        s = ''
        pa_s = 'cmd.set("label_size", 20)\n'
        uids = []

        for (p, n, color, width, text, key) in self.segments:
            if len(text) == 0:
                continue

            # generate a unique identifier for every object so that other
            # scripts can add others that don't clash
            uid = str(uuid.uuid4()).replace('-', 'x')
            uids += [uid]

            s += "cgox_%s = []" % (uid) + '\n'
          
            if np.all(n==p):
                pos = n
                axes = [ [2,0,0], [0,2,0], [0,0,2] ]
            else:
                comp1 = cuv.normalize(n - p)

                ncl = cuv.get_non_colinear_unit_vector(comp1)

                comp2 = cuv.normalize(np.cross(ncl, comp1))
                comp3 = cuv.normalize(np.cross(ncl, comp2))

                pos = (p + n) / 2.0 + 3 * comp2

                axes = [list(comp1 * 2), list(comp2 * 2), list(comp3 * 2)]

            text = "%s: %.1f" % (text, cuv.magnitude(n - p))

            s += "cyl_text(cgox_%s, plain, %s, " % (uid, str(list(pos)))
            s += "\"%s\", 0.20, axes=%s)" % (text, str(axes)) + '\n'
            pa_s += "pa_%s = cmd.pseudoatom(pos=%s," % (uid, str(list(pos)))
            pa_s += "b=1.0, label=\"%s\")\n" % (text)
            counter += 1

        '''
        for (text, pos) in self.labels:
            uid = str(uuid.uuid4()).replace('-', 'x')
            uids += [uid]

            pa_s += "pa_%s = cmd.pseudoatom(pos=%s," % (uid, str(list(pos)))
            pa_s += "b=1.0, label=\"%s\")\n" % (text)
        '''

        s += "cmd.set(\"cgo_line_radius\",0.03)" + '\n'
        for i in range(counter):
            s += "cmd.load_cgo(cgox_%s, " % (uids[i])
            s += "\'cgox%s\')" % (uids[i]) + '\n'
        s += "cmd.zoom(\"all\", 2.0)" + '\n'

        return pa_s

    def pymol_string(self):
        '''
        Output the contents of this structure into a file that can be passed
        in as a pymol script.
        '''

        s = self.pymol_intro_string()

        if self.draw_segments:
            s += self.pymol_segments_string()


        s += self.pymol_spheres_string()

        if self.draw_axes:
            s += self.pymol_axis_string()

        '''
        if self.draw_cones:
            s += self.pymol_cones_string()
        '''

        s += self.pymol_outro_string()

        if self.print_text:
            s += self.pymol_text_string()

        s += self.pymol_box_string()

        return s

    def dump_pdb(self, filename):
        '''
        If the BulgeGraph has a chain created for it, dump that as well.

        @param filename: The filename of the pdb file to which the chain
                         coordinates will be written.
        '''
        if self.chain is None:
            return

        self.chain.child_list.sort()
        mod = bpm.Model(' ')
        s = bps.Structure(' ')

        mod.add(self.chain)
        s.add(mod)

        io = bp.PDBIO()
        io.set_structure(s)
        io.save(filename)

    def dump_pymol_file(self, filename):
        '''
        Output the structure to file.

        @param filename: The location of the output file.
        '''
        # Output the script for showing the coarse-grained elements
        f = open(filename + ".pym", 'w')
        f.write(self.pymol_string())
        f.close()

        # Output the pdb structure
        self.dump_pdb(filename + ".pdb")

        # Output the script file for loading the pdb and coarse grained
        # structure
        f = open(filename + ".pml", 'w')
        f.write("run %s" % (filename + ".pym"))
        f.close()

    def output_pymol_file(self):
        print self.pymol_string()

    def reset(self):
        self.segments = []
        self.new_segments = []
        self.labels = []

    def pymol_intro_string(self):
        self.cgo_uid = str(uuid.uuid4()).replace('-', 'x')
        s = "from pymol.cgo import *" + '\n'
        s += "from pymol import cmd" + '\n'
        s += "from pymol.vfont import plain" + '\n'
        s += "obj%s = [" % (self.cgo_uid) + '\n'
        return s

    def pymol_outro_string(self):
        s = "]" + '\n'

        if self.movie:
            s += "cmd.load_cgo(obj%s, 'ss%s', %d)" % (self.cgo_uid,
                                                      self.cgo_uid,
                                                      self.state) + '\n'
            self.prev_obj_name = self.cgo_uid
            self.state += 1
        else:
            s += "cmd.load_cgo(obj%s, 'ss%s')" % (self.cgo_uid,
                                                  self.cgo_uid) + '\n'

        return s

    def pymol_box_string(self):
        '''
        Pring out the CGO text to describe the boxes.
        '''
        out_str = ''
        for (box, color) in self.boxes:
            uid = str(uuid.uuid4()).replace('-', 'x')
            color_vec = [str(c) for c in self.get_color_vec(color)]
            out_str += 'obj%s = [\n' % (uid)
            out_str += "LINEWIDTH, .8, \n"
            out_str += "BEGIN, LINES, \n"
            out_str += "COLOR, %s," % (",  ".join([str(c) for c in color_vec]))
            out_str += '\n'
            for corner in box:
                out_str += "VERTEX, %f, %f, %f, \n" % (corner[0],
                                                       corner[1],
                                                       corner[2])
            out_str += 'END \n'
            out_str += '] \n'
            out_str += "cmd.load_cgo(obj%s, 'ss%s')\n" % (uid, uid)

        return out_str

    def add_stem_like_core(self, coords, twists, stem_len, key,
                           color='green', width=2.4):
        (p, n) = coords

        self.add_cone(p, n, 'white', width, key)
        self.add_segment(p, n, color, width, key, key=key)
        #self.add_sphere(p, 'light gray', width=2.0 ) 
        #self.add_sphere(n, 'dark gray', width=2.0 ) 

        if self.add_twists:
            mult = 8.
            width = .3
            #twist1o = bg.get_twists(key)[0]
            #twist2o = bg.get_twists(key)[1]
            (twist1o, twist2o) = twists

            self.add_segment(p, p + mult * twist1o, "cyan", width, '', key=key)
            self.add_segment(n, n + mult * twist2o, "magenta", width, '', key=key)
            '''

            twist_rot_mat_l = cuv.rotation_matrix(n - p, -(1.45 / 2.))
            twist_rot_mat_r = cuv.rotation_matrix(n - p, (1.45 / 2.))

            twist1 = np.dot(twist_rot_mat_l, twist1o)
            twist2 = np.dot(twist_rot_mat_l, twist2o)

            twist3 = np.dot(twist_rot_mat_r, twist1o)
            twist4 = np.dot(twist_rot_mat_r, twist2o)



            self.add_segment(p, p + mult * twist1, "white", width, '', key)
            self.add_segment(n, n + mult * twist2, "white", width, '', key)

            self.add_segment(p, p + mult * twist3, "red", width, '', key)
            self.add_segment(n, n + mult * twist4, "red", width, '', key)
            '''

        #stem_len = bg.stem_length(key)

            for i in range(stem_len):
                #(pos, vec) = ftug.virtual_res_3d_pos(bg, key, i)
                res = ftug.virtual_res_3d_pos_core((p, n), twists, i, stem_len)
                (pos, vec_c, vec_l, vec_r) = res
                self.add_segment(pos, pos + mult * vec_c, "orange", width, '', key=key)

                if self.add_letters:
                    self.labels += [('L', list(pos + mult * vec_l))]
                    self.labels += [('R', list(pos + mult * vec_r))]

                '''
                self.add_segment(pos, pos + mult * vec_l, "yellow", width, '', key)
                self.add_segment(pos, pos + mult * vec_r, "purple", width, '', key)
                '''

                if self.display_virtual_residues:
                    self.add_sphere(pos + mult * vec_l, "cyan", 1.)
                    self.add_sphere(pos + mult * vec_r, "magenta", 1.)

        '''
        self.add_sphere(p + mult * twist1, "white", width, key)
        self.add_sphere(n + mult * twist2, "white", width, key)
        '''

    def add_stem_like(self, cg, key, color='green', width=2.4):
        if key in cg.twists:
            return self.add_stem_like_core(cg.coords[key], cg.twists[key],
                                           cg.stem_length(key), key, color, width)
        else:
            return self.add_stem_like_core(cg.coords[key], None,
                                           cg.stem_length(key), key, color, width)

    def draw_bounding_boxes(self, bg, s):
        '''
        Draw bounding boxes for all of the residues encompassed
        by a stem. But only if there is a pdb file handy.

        @param bg: The BulgeGraph
        @param s: The name of the stem
        '''
        if self.pdb_file is None:
            return

        with warnings.catch_warnings():
            warnings.simplefilter("ignore")
            struct = bp.PDBParser().get_structure('temp', self.pdb_file)
        chain = list(struct.get_chains())[0]

        for i in range(bg.stem_length(s)):
            (origin, bases, bb) = ftug.bounding_boxes(bg, chain, s, i)
            for k in range(2):
                (n, x) = bb[k]

                corners = [
                          [n[0], n[1], n[2]],
                          [n[0], n[1], x[2]],

                          [n[0], x[1], n[2]],
                          [n[0], x[1], x[2]],

                          [x[0], n[1], n[2]],
                          [x[0], n[1], x[2]],

                          [x[0], x[1], n[2]],
                          [x[0], x[1], x[2]],

                          [n[0], n[1], n[2]],
                          [x[0], n[1], n[2]],

                          [n[0], x[1], n[2]],
                          [x[0], x[1], n[2]],

                          [n[0], x[1], x[2]],
                          [x[0], x[1], x[2]],

                          [n[0], n[1], x[2]],
                          [x[0], n[1], x[2]],

                          [n[0], n[1], n[2]],
                          [n[0], x[1], n[2]],

                          [x[0], n[1], n[2]],
                          [x[0], x[1], n[2]],

                          [n[0], n[1], x[2]],
                          [n[0], x[1], x[2]],

                          [x[0], n[1], x[2]],
                          [x[0], x[1], x[2]]]

                new_corners = []
                for corner in corners:
                    new_corners += [origin + cuv.change_basis(np.array(corner),
                                    cuv.standard_basis, bases[k])]
                corners = np.array(new_corners)

                if k == 0:
                    self.boxes += [(corners, 'yellow')]
                    self.add_sphere(corners[0], 'yellow', 0.4, '',
                                    [238 / 255., 221 / 255., 130 / 255.])
                    self.add_sphere(corners[7], 'yellow', 0.4, '',
                                    [184 / 255., 134 / 255., 11 / 255.])
                else:
                    self.add_sphere(corners[0], 'purple', 0.4, '',
                                    [238 / 255., 130 / 255., 238 / 255.])
                    self.add_sphere(corners[7], 'purple', 0.4, '',
                                    [208 / 255., 32 / 255., 144 / 255.])
                    self.boxes += [(corners, 'purple')]

    def add_encompassing_cylinders(self, cg, radius=7.):
        cylinders_to_stems = ftug.get_encompassing_cylinders(cg, radius)

        for stems in cylinders_to_stems.values():
            print "stems:", stems

            points = []
            for s in stems:
                points += [cg.coords[s][0], cg.coords[s][1]]
            
            # create the linear regression
            data = np.array(points)
            datamean = data.mean(axis=0)

    
            uu, dd, vv = np.linalg.svd(data - datamean)

            furthest = max([ftuv.magnitude(d) for d in (data - datamean) ])

            start_point = -furthest * vv[0] + datamean
            end_point = furthest * vv[0] + datamean

            self.add_segment(start_point, end_point, 'white', width=4, text='', key='')


        print >>sys.stderr, "YOOOOOOOOOOOOOOOOOOOOOOO"

    def get_element_color(self, elem_name):
        '''
        Get the color for this element. The color is determined by the name
        of the element.

        @param elem_name: The name of the element.
        @return: A string with a color name
        '''
        if self.element_specific_colors is not None:
            if elem_name in self.element_specific_colors:
                return self.element_specific_colors[elem_name]

        print >>sys.stderr, "self.stem_color:", self.stem_color
        if elem_name[0] == 's':
            return self.stem_color
        elif elem_name[0] == 'i':
            return 'yellow'
        elif elem_name[0] == 'm':
            return self.multiloop_color
        elif elem_name[0] == 'h':
            return 'blue'
        elif elem_name[0] == 't':
            return 'magenta'
        elif elem_name[0] == 'f':
            return 'cyan'

    def add_dashed(self, point1, point2, width=0.3):
        '''
        Add a dashed line from point1 to point2.
        '''
        dash_length = 0.6
        gap_length = dash_length * 2
        direction = ftuv.normalize(point2 - point1)

        num_dashes = ftuv.magnitude(point2 - point1) / (dash_length + gap_length)
        key=None

        for i in range(int(num_dashes)):
            self.add_segment(point1 + i * (dash_length + gap_length) * direction, 
                             point1 + (i * (dash_length + gap_length) + dash_length) * direction, "purple",
                             width, "", key=key)


    def coordinates_to_pymol(self, cg):
        loops = list(cg.hloop_iterator())

        for key in cg.coords.keys():
            if self.only_elements is not None:
                if key not in self.only_elements:
                    continue

            (p, n) = cg.coords[key]
            color = self.get_element_color(key)

            if key[0] == 's':
                self.add_stem_like(cg, key, color=color)
                self.draw_bounding_boxes(cg, key)
            else:
                #self.add_sphere(p+(n-p)*0.2, 'light gray', width=1.5 ) 
                #self.add_sphere(n+(p-n)*0.2, 'dark gray', width=1.5 )
<<<<<<< HEAD

=======
>>>>>>> 6dc2b98a
                if key[0] == 'h':
                    if self.add_loops:
                        if key in loops:
                            self.add_segment(p, n, color, 1.0,
                                             key + " " + str(cg.get_length(key)),
                                            key=key)
                elif key[0] == 'm':
                    twists = cg.get_twists(key)

                    # check if the multiloop is longer than one. If it's not, then
                    # it has an empty define and we its length will be 1
                    if len(cg.defines[key]) == 0:
                        self.add_segment(p, n, color, 1.0,
                                         key + " 1", key=key)
                    else:
                        self.add_segment(p, n, color, 1.0,
                                         key + " " +
                                         str(cg.defines[key][1] -
                                         cg.defines[key][0] + 1), key=key)

                    self.add_segment(p, p+ 7 * twists[0], 'light gray', 0.3, '', key=key)
                    self.add_segment(n, n+ 7 * twists[1], 'light gray', 0.3, '', key=key)

                    x = (p + n) / 2
                    t = ftuv.normalize((twists[0] + twists[1]) / 2.)
                    self.add_segment(x, x + 7 * t, 'middle gray', 0.3, key=key)
                elif key[0] == 'f':
                    if self.visualize_three_and_five_prime:
                        self.add_segment(p, n, color, 1.0,
                                         key + " " +
                                         str(cg.defines[key][1] -
                                         cg.defines[key][0] + 1) + "", key=key)

                elif key[0] == 't':
                    if self.visualize_three_and_five_prime:
                        self.add_segment(p, n, color, 1.0,
                                         key + " " +
                                         str(cg.defines[key][1] -
                                         cg.defines[key][0]) + "", key=key)
                else:
                    #self.add_stem_like(cg, key, "yellow", 1.0)
                    self.add_segment(p, n, color, 1.0, key, key=key)

        if self.add_longrange:
            for key1 in cg.longrange.keys():
                for key2 in cg.longrange[key1]:
                    if self.only_elements is not None:
                        if key1 not in self.only_elements or key2 not in self.only_elements:
                            continue
                    try:

                        p = cuv.line_segment_distance(cg.coords[key1][0],
                                                      cg.coords[key1][1],
                                                      cg.coords[key2][0],
                                                      cg.coords[key2][1])

                        self.add_dashed(p[0], p[1])

                        '''
                        self.add_segment(point1, point2, "purple",
                                         0.3, key1 + " " + key2, key=key)
                        
                        '''
                    except:
                        continue

        if self.encompassing_stems:
            self.add_encompassing_cylinders(cg, 7.)

        if self.max_stem_distances > 0:
            for (s1, s2) in it.permutations(cg.stem_iterator(), r=2):
                (i1, i2) = cuv.line_segment_distance(cg.coords[s1][0],
                                                     cg.coords[s1][1],
                                                     cg.coords[s2][0],
                                                     cg.coords[s2][1])
                if cuv.magnitude(i2 - i1) < self.max_stem_distances:
                    #self.add_segment(i1, i2, 'cyan', 0.3, s1 + " " + s2, key=key)
                    self.add_segment(i1, i2, 'cyan', 0.3, key=key)

        if self.virtual_atoms or self.sidechain_atoms:
            cg.add_all_virtual_residues()
            va = ftug.virtual_atoms(cg, sidechain=self.sidechain_atoms)

            atom_width = 0.5
            for i,r in enumerate(sorted(va.keys())):
                for a in va[r].keys():
                    if self.rainbow:
                        import matplotlib
                        matplotlib.use('Agg')
                        import matplotlib.pyplot as plt
                        cmap = plt.get_cmap('gist_rainbow')
                        self.add_sphere(va[r][a], 
                                        color_rgb = cmap(i / float(len(va.keys()))), 
                                        width=atom_width)
                    else:
                        d = cg.get_node_from_residue_num(r)
                        if d[0] == 's':
                            if a in ftup.nonsidechain_atoms:
                                self.add_sphere(va[r][a], self.stem_color, width=atom_width)
                            else:
                                self.add_sphere(va[r][a], 'forest', width=atom_width)
                        elif d[0] == 'i':
                            self.add_sphere(va[r][a], 'yellow', width=atom_width)
                        elif d[0] == 'm':
                            self.add_sphere(va[r][a], self.multiloop_color, width=atom_width)
                        elif d[0] == 'h':
                            self.add_sphere(va[r][a], 'blue', width=atom_width)

        if self.basis:
            for d in cg.defines.keys():
                origin, basis = ftug.element_coord_system(cg, d)

                self.add_segment(origin, origin + 7. * basis[1], 'purple', 2., key=key)

        print >>sys.stderr, "energy_function:", self.energy_function
        # print the contributions of the energy function, if one is specified
        if self.energy_function is not None:
            print >>sys.stderr, "key"
            sum_energy = 0.

            e_func = self.energy_function
            e_func_iter = e_func.interaction_energy_iter(cg, background=False)
            int_energies = list(e_func_iter)
            max_energy = max(int_energies, key=lambda x: x[1])
            print >>sys.stderr, "max_energy:", max_energy

            for (interaction, energy) in int_energies:
                (p, n) = (cg.get_point(interaction[0]),
                          cg.get_point(interaction[1]))
                scaled_energy = - max_energy[1] + energy

                self.add_segment(p, n, 'purple', 3 * np.exp(scaled_energy), key=key)

                sum_energy += energy

        if self.stem_stem_orientations is not None:
            for (s1, s2) in it.permutations(cg.stem_iterator(), 2):
                '''
                if cg.are_adjacent_stems(s1, s2):
                    continue
                '''

                if s1 != 's65':
                    if s2 != 's65':
                        continue

                s1_vec = cg.coords[s1][1] - cg.coords[s1][0]
                s2_vec = cg.coords[s2][1] - cg.coords[s2][0]
                (i1, i2) = cuv.line_segment_distance(cg.coords[s1][0],
                                                     cg.coords[s1][1],
                                                     cg.coords[s2][0],
                                                     cg.coords[s2][1])
                i_vec = i2 - i1

                #i_rej will be orthogonal to s1_vec in the direction
                #of s2
                i_rej = cuv.vector_rejection(i_vec, s1_vec)

                #plane_vec will be orthogonal to s1_vec and to the direction
                # of s2
                plane_vec = np.cross(i_rej, s1_vec)

                # s2_proj is in the intersection plane
                s2_proj_in = cuv.vector_rejection(s2_vec, plane_vec)
                # s2 proj_out is out of the intersection plane
                #s2_proj_out = cuv.vector_rejection(s2_vec, i_rej)

                start_point = cg.coords[s1][0] + 5 * cg.twists[s1][0]
                ortho_offset = cuv.magnitude(i_rej)
                dist = cuv.magnitude(i_vec) + 0.0001

                lateral_offset = m.sqrt(dist ** 2 - ortho_offset ** 2)

                if lateral_offset > 10:
                    continue

                '''
                #self.add_segment(start_point,
                                  start_point + 10 * cuv.normalize(s2_vec),
                                  'white', 0.5)
                #self.add_segment(start_point,
                                  start_point + 5 * cuv.normalize(plane_vec),
                                  'magenta', 0.5)
                #self.add_segment(start_point,
                                  start_point + 5 * cuv.normalize(i_vec),
                                  'cyan', 0.5)
                #self.add_segment(i1, i1 + i_rej,  'cyan', 0.5)
                '''
                self.add_segment(start_point,
                                 start_point + 7 * cuv.normalize(s2_proj_in),
                                 'white', 1.5, key=key)
                '''
                #self.add_segment(start_point,
                                  start_point + 7 * cuv.normalize(s2_proj_out),
                                  'blue', 0.5)
                '''

    def chain_to_pymol(self, chain):
        '''
        Add a Bio.PDB.Chain to the structure, so that it can later be printed.
        '''
        self.chain = chain

    def load_flex_stats(self, flex_file):
        f = open(flex_file, 'r')

        d = col.defaultdict(lambda: col.defaultdict(float))

        for line in f.readlines():
            parts = line.strip().split(' ')

            d[int(parts[0])][int(parts[1])] = float(parts[2])

        return d

    def flex_to_pymol(self, cg, flex_file):
        flex_stats = self.load_flex_stats(flex_file)

        for key in cg.defines.keys():
            if key[0] != 's':
                if key in cg.coords.keys():
                    coords = cg.coords[key]
                    p = (coords[1] + coords[0]) / 2.

                    bd = cg.defines[key]

                    if len(bd) == 2:
                        #out_str += "0 %d" % (abs(bd[1] - bd[0]) + 1)
                        dims = (0, abs(bd[1] - bd[0]) + 1)
                    else:
                        dims = (abs(bd[1] - bd[0]) + 1, abs(bd[2] - bd[3]) + 1)
                        #out_str += "%d %d" % ( min(dims), max(dims))

                    flex = flex_stats[min(dims)][max(dims)] * 10.

                    if key[0] == 'm':
                        self.add_sphere(p, "red", flex, key)
                    elif key[0] == 'i':
                        self.add_sphere(p, "yellow", flex, key)

    def centers_to_pymol(self, cg):

        for key in cg.defines.keys():
            if key in cg.coords.keys():
                coords = cg.coords[key]
                p = (coords[1] + coords[0]) / 2.

                if key[0] == 's':
                    self.add_sphere(p, 'green', 3, key)
                else:
                    if len(cg.edges[key]) == 1:
                        self.add_sphere(p, 'blue', 1.5, key)
                if len(cg.edges[key]) == 2:
                    if key[0] == 'm':
                        self.add_sphere(p, "red", 1.5, key)
                    else:
                        self.add_sphere(p, "yellow", 1.5, key)

    """def stem_atoms(self, coords, twists, stem_len, side=0):
        '''
        Add the locations of the virtual atoms as spheres.

        @param coords: The start and end coordinates of the stem.
        @param twists: The two twists of the stem.
        @param stem_len: The length of the stem.
        '''
        prev_p = [None, None]
        first_p = [None, None]
        last_o3 = [None, None]
        first_o3 = [None, None]

        colors = ['yellow', 'purple']

        for i in range(stem_len):
            vbasis = ftug.virtual_res_basis_core(coords, twists, i, stem_len)
            vpos = ftug.virtual_res_3d_pos_core(coords, twists, i, stem_len)

            # iterate once for each strand
            j = side
            # just use A for now
            for a in cua.avg_stem_vres_atom_coords[j]['A'].items():
                c = a[1]
                new_coords = np.dot(vbasis.transpose(), c) + vpos[0]
                #self.add_sphere(new_coords, colors[j], 0.3)

                if a[0] == 'P' and i == 0:
                    first_p[j] = new_coords
                if a[0] == 'P':
                    if prev_p[j] is not None:
                        self.add_segment(prev_p[j], new_coords,
                                         colors[j], 0.7)
                    prev_p[j] = new_coords
                if a[0] == 'O3*' and i == 0:
                    first_o3[j] = new_coords
                if a[0] == 'O3*':
                    last_o3[j] = new_coords

        #self.add_segment(prev_p[0], last_o3[0], colors[0], 0.7)
    """<|MERGE_RESOLUTION|>--- conflicted
+++ resolved
@@ -603,7 +603,6 @@
             if elem_name in self.element_specific_colors:
                 return self.element_specific_colors[elem_name]
 
-        print >>sys.stderr, "self.stem_color:", self.stem_color
         if elem_name[0] == 's':
             return self.stem_color
         elif elem_name[0] == 'i':
@@ -651,10 +650,6 @@
             else:
                 #self.add_sphere(p+(n-p)*0.2, 'light gray', width=1.5 ) 
                 #self.add_sphere(n+(p-n)*0.2, 'dark gray', width=1.5 )
-<<<<<<< HEAD
-
-=======
->>>>>>> 6dc2b98a
                 if key[0] == 'h':
                     if self.add_loops:
                         if key in loops:
