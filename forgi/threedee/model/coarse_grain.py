--- conflicted
+++ resolved
@@ -201,271 +201,6 @@
         log.exception("Could not convert MC-Annotate output to dotplot")
         raise CgConstructionError("Could not convert MC-Annotate output to dotplot") #from e
 
-<<<<<<< HEAD
-def connected_cgs_from_pdb(pdb_filename, remove_pseudoknots=False, dissolve_length_one_stems = True):
-    with fus.make_temp_directory() as output_dir:
-        chains = ftup.get_all_chains(pdb_filename)
-        new_chains = []
-        for chain in chains:
-            log.debug("Loaded Chain %s", chain.id)
-            chain = ftup.clean_chain(chain)
-            new_chains.append(chain)
-
-        rna_pdb_fn = op.join(output_dir, 'temp.pdb')
-        with open(rna_pdb_fn, 'w') as f:
-            #We need to output in pdb format for MC-Annotate
-            ftup.output_multiple_chains(new_chains, f.name)
-            f.flush()
-
-        # first we annotate the 3D structure
-        log.info("Starting annotation program for all chains")
-        bpseq, seq_ids = _annotate_pdb(rna_pdb_fn)
-        breakpoints = breakpoints_from_seqids(seq_ids)
-
-        # remove pseudoknots
-        if remove_pseudoknots:
-            log.info("Removing pseudoknots")
-            log.info(bpseq)
-            bpseq = cak.k2n_main(io.StringIO(bpseq), input_format='bpseq',
-                               #output_format = 'vienna',
-                               output_format = 'bpseq',
-                               method = cak.DEFAULT_METHOD,
-                               opt_method = cak.DEFAULT_OPT_METHOD,
-                               verbose = cak.DEFAULT_VERBOSE,
-                               removed= cak.DEFAULT_REMOVED)
-
-
-
-        import networkx as nx
-        chain_connections_multigraph = nx.MultiGraph()
-        cg = CoarseGrainRNA()
-        cg.seq_ids = seq_ids
-        for line in bpseq.splitlines():
-            try:
-                from_, res, to_ = line.split()
-            except:
-                continue
-            try:
-                from_seqid = cg.seq_ids[int(from_)-1]
-            except IndexError as e:
-                with log_to_exception(log, e):
-                    log.error("Index error occurred for index %s. Seq-ids are %s", int(from_)-1, cg.seq_ids)
-                raise
-            from_chain = from_seqid.chain
-            chain_connections_multigraph.add_node(from_chain)
-            if int(to_) != 0 and int(to_)>int(from_):
-                to_seqid = cg.seq_ids[int(to_)-1]
-                from_seqid = cg.seq_ids[int(from_)-1]
-                to_seqid = cg.seq_ids[int(to_)-1]
-                from_chain = from_seqid.chain
-                to_chain   = to_seqid.chain
-                if from_chain != to_chain:
-                    log.debug("Adding {} - {}".format(from_chain, to_chain))
-                    chain_connections_multigraph.add_edge(from_chain, to_chain, basepair=(from_seqid, to_seqid))
-        chain_connections = nx.Graph(chain_connections_multigraph)
-        if dissolve_length_one_stems:
-            for chain1, chain2 in it.combinations(chain_connections_multigraph.nodes(), 2):
-                if chain2 in chain_connections_multigraph.adj[chain1]:
-                    for edge1, edge2 in it.combinations(chain_connections_multigraph.adj[chain1][chain2].values(), 2):
-                        if _are_adjacent_basepairs(cg, edge1, edge2):
-                            break
-                    else: #break NOT encountered.
-                        log.debug("No connection remaining between chains %s and %s", chain1, chain2)
-                        chain_connections.remove_edge(chain1, chain2)
-
-        # Now remove multiple edges. We don't care what nx does with the edge attributes.
-
-        log.debug("CONNECTIONS: {}, nodes {}".format(chain_connections, chain_connections.nodes()))
-        log.debug("Edges {}".format(chain_connections.edges()))
-        cgs = []
-        for component in nx.connected_components(chain_connections):
-            #print(component, type(component))
-            log.info("Loading PDB: Connected component with chains %s", str(list(component)))
-            try:
-                cgs.append(load_cg_from_pdb(pdb_filename, remove_pseudoknots=remove_pseudoknots, chain_id = list(component), dissolve_length_one_stems=dissolve_length_one_stems))
-            except GraphConstructionError as e:
-                log_exception(e, logging.ERROR, with_stacktrace=False)
-                log.error("Could not load chains %s, due to the above mentioned error.", list(component))
-        cgs.sort(key=lambda x: x.name)
-        if dissolve_length_one_stems:
-            for cg in cgs:
-                cg.dissolve_length_one_stems()
-        return cgs
-
-def load_cg_from_pdb_in_dir(pdb_filename, output_dir, secondary_structure='',
-                            chain_id=None, remove_pseudoknots=True, parser=None,
-                            dissolve_length_one_stems=True):
-    '''
-    Create the coarse grain model from a pdb file and store all
-    of the intermediate files in the given directory.
-
-    :param pdb_filename: The name of the pdb file to be coarseified
-    :param output_dir: The name of the output directory
-    :param secondary_structure: Specify a particular secondary structure
-                                for this coarsification.
-    :param chain_id: The id of the chain to create the CG model from.
-                    This can be one of the following:
-
-                    * The string "all" in lowercase, to extract all chains.
-                    * None, to extract the biggest chain
-                    * A (single-letter) string containing the chain id
-                    * A list of chain-ids. In that case only chains that match this id will be extracted.
-    '''
-
-    #chain = ftup.load_structure(pdb_filename)
-    chains = []
-    if chain_id == "all":
-        chains = ftup.get_all_chains(pdb_filename, parser=parser)
-    elif chain_id is None:
-        chains = [ftup.get_biggest_chain(pdb_filename, parser=parser)]
-    elif is_string_type(chain_id):
-        chains = [ftup.get_particular_chain(pdb_filename, chain_id, parser=parser)]
-    else:
-        chains = ftup.get_all_chains(pdb_filename, parser=parser)
-        chains = [ chain for chain in chains if chain.id in chain_id ]
-        if len(chain_id) != len(chains):
-            raise CgConstructionError("Bad chain-id given. "
-                                      "{} not present (or not an RNA)".format( set(chain_id) -
-                                                                                       set([chain.id for chain in chains])))
-    log.debug("Before cleanup: chains-> residues: %s", {chain.id:len(chain) for chain in chains})
-    new_chains = []
-    for chain in chains:
-        chain = ftup.clean_chain(chain)
-        new_chains.append(chain)
-    log.debug("After cleanup: chains-> residues: %s", {chain.id:len(chain) for chain in new_chains})
-
-    pdb_base = op.splitext(op.basename(pdb_filename))[0]
-
-    if len(new_chains)==1:
-        pdb_base += "_" + new_chains[-1].id
-    else:
-        pdb_base += "_" + "-".join(chain.id for chain in new_chains)
-
-    cg = CoarseGrainRNA()
-    if sum(len(chain.get_list()) for chain in new_chains) == 0:
-        return cg
-
-    # output a pdb with RNA only (for MCAnnotate):
-    output_dir = op.join(output_dir, pdb_base )
-
-    if not op.exists(output_dir):
-        os.makedirs(output_dir)
-    rna_pdb_fn = op.join(output_dir, 'temp.pdb')
-    with open(rna_pdb_fn, 'w') as f:
-        #We need to output in pdb format for MC-Annotate
-        ftup.output_multiple_chains(new_chains, f.name)
-        f.flush()
-
-    # first we annotate the 3D structure
-    log.info("Starting annotation program for chain(s) %s", chain_id)
-    if hasattr(sp, "DEVNULL"): #python>=3.3
-        kwargs = {"stderr":sp.DEVNULL}
-    else:
-        kwargs = {}
-    bpseq, seq_ids = _annotate_pdb(rna_pdb_fn, kwargs)
-    breakpoints = breakpoints_from_seqids(seq_ids)
-
-    lines = bpseq.strip().split('\n')
-
-
-    if secondary_structure:
-        warnings.warn("Not adding any longrange interactions because secondary structure is given.")
-        if remove_pseudoknots:
-            warnings.warn("Option 'remove_pseudoknots ignored, because secondary structure is given.")
-        cg.from_dotbracket(secondary_structure, dissolve_length_one_stems=dissolve_length_one_stems)
-        cg.seq_ids = seq_ids
-        if cg.backbone_breaks_after!=breakpoints:
-            raise CgIntegrityError("Breakpoints in provided secondary structure ({}) "
-                                   "are not consistent with PDB ({})".format(cg.backbone_breaks_after, breakpoints))
-    else:
-        if remove_pseudoknots:
-            log.info("Removing pseudoknots")
-            bpseq = cak.k2n_main(io.StringIO(bpseq), input_format='bpseq',
-                               #output_format = 'vienna',
-                               output_format = 'bpseq',
-                               method = cak.DEFAULT_METHOD,
-                               opt_method = cak.DEFAULT_OPT_METHOD,
-                               verbose = cak.DEFAULT_VERBOSE,
-                               removed= cak.DEFAULT_REMOVED)
-
-            bpseq = bpseq.replace(' Nested structure', pdb_base)
-        cg.from_bpseq_str(bpseq, breakpoints = breakpoints, dissolve_length_one_stems=dissolve_length_one_stems) #Sets the seq without cutpoints
-        cg.seq_ids = seq_ids
-        add_longrange_interactions(cg, lines)
-
-
-    cg.name = pdb_base
-    # Add the 3D information about the starts and ends of the stems
-    # and loops
-    cg.chains = { chain.id : chain for chain in new_chains }
-    cg.chain_ids = [ chain.id for chain in new_chains ]
-
-    log.debug("First 10 seq-IDs of loaded structure are %s", cg.seq_ids[:10])
-    log.debug("Elements %s", cg.defines.keys())
-    #Stems can span 2 chains.
-    ftug.add_stem_information_from_pdb_chains(cg)
-    cg.add_bulge_coords_from_stems()
-    ftug.add_loop_information_from_pdb_chains(cg)
-    cg.incomplete_elements = ftug.get_incomplete_elements(cg)
-
-    assert len(cg.defines)==len(cg.coords), cg.defines.keys()^cg.coords.keys()
-    #with open(op.join(output_dir, 'temp.cg'), 'w') as f3:
-    #    f3.write(cg.to_cg_string())
-    #    f3.flush()
-
-    log.debug("Sequence {}".format(cg.seq))
-
-    return cg
-
-def load_cg_from_pdb(pdb_filename, secondary_structure='',
-                     intermediate_file_dir=None, chain_id=None,
-                    remove_pseudoknots=True, parser=None,
-                    dissolve_length_one_stems=True):
-    '''
-    Load a coarse grain model from a PDB file, by extracing
-    the bulge graph.
-
-    :param pdb_filename: The filename of the 3D model
-    :param secondary_structure: A dot-bracket string encoding the secondary
-                                structure of this molecule
-    '''
-
-    if intermediate_file_dir is not None:
-        output_dir = intermediate_file_dir
-
-        cg = load_cg_from_pdb_in_dir(pdb_filename, output_dir,
-                                     secondary_structure, chain_id=chain_id,
-                                    remove_pseudoknots=remove_pseudoknots, parser=parser,
-                                    dissolve_length_one_stems=dissolve_length_one_stems)
-    else:
-        with fus.make_temp_directory() as output_dir:
-            cg = load_cg_from_pdb_in_dir(pdb_filename, output_dir,
-                                         secondary_structure, chain_id = chain_id,
-                                        remove_pseudoknots=remove_pseudoknots, parser=parser,
-                                        dissolve_length_one_stems=dissolve_length_one_stems)
-
-    return cg
-
-def from_pdb(pdb_filename, secondary_structure='', intermediate_file_dir=None,
-             chain_id=None, remove_pseudoknots=True, parser=None, dissolve_length_one_stems=True):
-    cg = load_cg_from_pdb(pdb_filename, secondary_structure,
-                          intermediate_file_dir, chain_id=chain_id,
-                         remove_pseudoknots=remove_pseudoknots, parser=parser,
-                         dissolve_length_one_stems=dissolve_length_one_stems)
-    return cg
-
-def from_bulge_graph(bulge_graph):
-    """
-    Create a CoarseGrainRNA from a BulgeGraph
-    """
-    if not bulge_graph.seq:
-        raise CgConstructionError("Sequence missing in BulgeGraph. Cannot create CoarseGrainRNA.")
-    bg_str = bulge_graph.to_bg_string()
-    cg = CoarseGrainRNA()
-    cg.from_cg_string(bg_str)
-    return  cg
-=======
->>>>>>> 21864cce
 
 class RnaMissing3dError(LookupError):
     pass
