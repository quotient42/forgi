from __future__ import absolute_import, unicode_literals
from __future__ import print_function
from __future__ import division
from builtins import (ascii, bytes, chr, dict, filter, hex, input,
                      map, next, oct, pow, range, round,
                      str, super, zip)

from ...graph import bulge_graph as fgb
from ..utilities import graph_pdb as ftug
from ..model import stats as ftms

from ...aux.k2n_standalone import knotted2nested as cak
from ..utilities import mcannotate as ftum
from ..utilities import pdb as ftup
from . import descriptors as ftud
from ..utilities import vector as ftuv
from ...utilities import debug as fud
from ...utilities import stuff as fus
from ...utilities.observedDict import observedDict
from .Element import CoordinateStorage
import Bio.PDB as bpdb
import collections as c
import contextlib
import numpy as np
import scipy.spatial
import scipy.stats
import os
import os.path as op
import shutil
import subprocess as sp
import sys
import tempfile as tf
import time
import math
import warnings
import itertools as it
import StringIO
import logging
from pprint import pprint
log = logging.getLogger(__name__)

try:
  profile  #The @profile decorator from line_profiler (kernprof)
except:
  def profile(x): 
    return x

def remove_hetatm(lines):
    '''
    Go through the lines of a pdb file and remove any which refer to a
    HETATM.

    :param lines: A an array of lines of text from a pdb file.
    '''
    new_lines = []

    for line in lines:
        if line.find('HETATM') == 0:
            if line.find('5MU') > 0:
                line = line.replace('5MU', '  U')
            elif line.find('PSU') > 0:
                line = line.replace('PSU', '  U')
            elif line.find('5MC') > 0:
                line = line.replace('5MC', '  C')
            elif line.find('1MG') > 0:
                line = line.replace('1MG', '  G')
            elif line.find('H2U') > 0:
                line = line.replace('H2U', '  G')
            else:
                continue
        
        line = line.replace('HETATM', 'ATOM  ')
        new_lines += [line]

    return new_lines


def add_longrange_interactions(cg, lines):
    '''
    Iterate over the lines in an MC-Annotate file and add information
    about interactions between non-adjacent elements.

    :param cg: A CoarseGrainRNA structure
    :param lines: All the lines in an MC-Annotate file
    '''
    for line in ftum.iterate_over_interactions(lines):
        (from_chain, from_base, to_chain, to_base) =  ftum.get_interacting_base_pairs(line)

        seq_id1 = cg.seq_ids.index((from_chain, ftum.parse_resid(from_base))) + 1
        seq_id2 = cg.seq_ids.index((to_chain, ftum.parse_resid(to_base))) + 1

        node1 = cg.get_node_from_residue_num(seq_id1)
        node2 = cg.get_node_from_residue_num(seq_id2)

        if abs(seq_id2 - seq_id1) > 1 and node1 != node2 and not cg.has_connection(node1, node2):
            cg.longrange[node1].add(node2)
            cg.longrange[node2].add(node1)

def load_cg_from_pdb_in_dir(pdb_filename, output_dir, secondary_structure='', 
                            chain_id=None, remove_pseudoknots=True, parser=None):
    '''
    Create the coarse grain model from a pdb file and store all
    of the intermediate files in the given directory.

    :param pdb_filename: The name of the pdb file to be coarseified
    :param output_dir: The name of the output directory
    :param secondary_structure: Specify a particular secondary structure
                                for this coarsification.
    :param chain_id: The id of the chain to create the CG model from
    '''

    #chain = ftup.load_structure(pdb_filename)
    chains = []
    if chain_id == "all":
        chains = ftup.get_all_chains(pdb_filename, parser=parser)
    elif chain_id is None:  
        chains = [ftup.get_biggest_chain(pdb_filename, parser=parser)]
    else:
<<<<<<< HEAD
        chain = ftup.get_particular_chain(pdb_filename, chain_id, parser=parser)

    chain = ftup.rename_modified_ress(chain)
    chain = ftup.rename_rosetta_atoms(chain)
    chain = ftup.remove_hetatm(chain)
    log.info("Using chain {}".format(chain.id))
    # output the biggest RNA chain
    pdb_base = op.splitext(op.basename(pdb_filename))[0]
    output_dir = op.join(output_dir, pdb_base + "_" + chain.id)

    if not op.exists(output_dir):
        os.makedirs(output_dir)
    pdb_chain_fn = op.join(output_dir, 'temp.pdb') 
    with open(pdb_chain_fn, 'w') as f:
        # TODO: the following should be changed to take the input parser
        # and use that to output the chain
        ftup.output_chain(chain, f.name)
        f.flush()

    pdb_base = op.splitext(op.basename(pdb_filename))[0]
    pdb_base += "_" + chain.id

=======
        chains = [ftup.get_particular_chain(pdb_filename, chain_id, parser=parser)]
    new_chains = []
    for chain in chains:
        chain = ftup.rename_modified_ress(chain)
        chain = ftup.rename_rosetta_atoms(chain)
        chain = ftup.remove_hetatm(chain)
        new_chains.append(chain)

    pdb_base = op.splitext(op.basename(pdb_filename))[0]        
    
    if len(new_chains)==1:
        pdb_base += "_" + new_chains[-1].id
    else:
        pdb_base += "_allrna"
            
>>>>>>> 7a50f8f1
    cg = CoarseGrainRNA()
    cg.name = pdb_base
    if sum(len(chain.get_list()) for chain in new_chains) == 0:
        return cg
        
    if not secondary_structure:
        # output a pdb with RNA only (for MCAnnotate):

        output_dir = op.join(output_dir, pdb_base + "_" + chain.id)

        if not op.exists(output_dir):
            os.makedirs(output_dir)
        rna_pdb_fn = op.join(output_dir, 'temp.pdb') 
        with open(rna_pdb_fn, 'w') as f:
            #We need to output in pdb format for MC-Annotate
            ftup.output_multiple_chains(new_chains, f.name) 
            f.flush()

        # first we annotate the 3D structure
        p = sp.Popen(['MC-Annotate', rna_pdb_fn], stdout=sp.PIPE)
        out, err = p.communicate()

        lines = out.strip().split('\n')
        
        # convert the mcannotate output into bpseq format
        try:
            (dotplot, residue_map) = ftum.get_dotplot(lines)
        except Exception as e:
            print (e, file=sys.stderr)
            return cg

        # f2 will store the dotbracket notation
        #with open(op.join(output_dir, 'temp.bpseq'), 'w') as f2:
        #    f2.write(dotplot)
        #    f2.flush()

        
        # remove pseudoknots
        if remove_pseudoknots:
            out = cak.k2n_main(StringIO.StringIO(dotplot), input_format='bpseq',
                               #output_format = 'vienna',
                               output_format = 'bpseq',
                               method = cak.DEFAULT_METHOD,
                               opt_method = cak.DEFAULT_OPT_METHOD,
                               verbose = cak.DEFAULT_VERBOSE,
                               removed= cak.DEFAULT_REMOVED)

            out = out.replace(' Nested structure', pdb_base)
        else:
            out = dotplot
        #(out, residue_map) = add_missing_nucleotides(out, residue_map)

        cg.from_bpseq_str(out, dissolve_length_one_stems=False)        
        cg.seqids_from_residue_map(residue_map)        
        add_longrange_interactions(cg, lines)
        
    else:
        warnings.warn("Not adding any longrange interactions because secondary structure is given.")
        if remove_pesudoknots:
            warnings.warn("Option 'remove_pseudoknots ignored, because secondary structure is given.")
        cg.from_dotbracket(secondary_structure, dissolve_length_one_stems=False)
        
    # Add the 3D information about the starts and ends of the stems
    # and loops
    
<<<<<<< HEAD
    # BT: I think, we have chain already. No need to re-read!
    #with warnings.catch_warnings():
    #    warnings.simplefilter("ignore")
    #    s = bpdb.PDBParser().get_structure('temp', pdb_chain_fn)
    #    chains = list(s.get_chains())
    #    if len(chains) < 1:
    #        raise Exception("No chains in the PDB file")
    #    chain = chains[0]

    cg.from_bpseq_str(out, dissolve_length_one_stems=False)
    cg.name = pdb_base
    cg.seqids_from_residue_map(residue_map)
    
    ftug.add_stem_information_from_pdb_chain(cg, chain)
=======
    cg.chains = { chain.id : chain for chain in new_chains }
    log.debug("seq-IDs of loaded structure are {}".format(cg.seq_ids))
    #Stems can span 2 chains.    
    ftug.add_stem_information_from_pdb_chains(cg)
>>>>>>> 7a50f8f1
    cg.add_bulge_coords_from_stems()
    
    for chain in new_chains:
        # Loops cannot span multiple chains.
        ftug.add_loop_information_from_pdb_chain(cg, chain)


    assert len(cg.defines)==len(cg.coords), cg.defines.keys()^cg.coords.keys()
    #with open(op.join(output_dir, 'temp.cg'), 'w') as f3:
    #    f3.write(cg.to_cg_string())
    #    f3.flush()

    return cg

def load_cg_from_pdb(pdb_filename, secondary_structure='', 
                     intermediate_file_dir=None, chain_id=None,
                    remove_pseudoknots=True, parser=None):
    '''
    Load a coarse grain model from a PDB file, by extracing
    the bulge graph.

    :param pdb_filename: The filename of the 3D model
    :param secondary_structure: A dot-bracket string encoding the secondary
                                structure of this molecule
    '''

    if intermediate_file_dir is not None:
        output_dir = intermediate_file_dir

        cg = load_cg_from_pdb_in_dir(pdb_filename, output_dir, 
                                     secondary_structure, chain_id=chain_id,
                                    remove_pseudoknots=remove_pseudoknots, parser=parser)
    else:
        with fus.make_temp_directory() as output_dir:
            cg = load_cg_from_pdb_in_dir(pdb_filename, output_dir, 
                                         secondary_structure, chain_id = chain_id,
                                        remove_pseudoknots=remove_pseudoknots, parser=parser)

    return cg

# Deprecated. Use constructor instead
"""def from_file(cg_filename):
    '''
    Read a coarse-grain structure file.

    :param cg_filename: The filename.
    :return: A CoarseGrainRNA from a file.
    '''
    with open(cg_filename, 'r') as f:
        lines = "".join(f.readlines())

        cg = CoarseGrainRNA()
        cg.from_cg_string(lines)

        return cg"""
    
def from_pdb(pdb_filename, secondary_structure='', intermediate_file_dir=None, 
             chain_id=None, remove_pseudoknots=True, parser=None):
    cg = load_cg_from_pdb(pdb_filename, secondary_structure, 
                          intermediate_file_dir, chain_id=chain_id,
                         remove_pseudoknots=remove_pseudoknots, parser=parser)

    return cg

class RnaMissing3dError(LookupError):
    pass

class CoarseGrainRNA(fgb.BulgeGraph):
    '''
    A coarse grain model of RNA structure based on the
    bulge graph representation.

    Each stem is represented by four parameters (two endpoints)
    and two twist vetors pointing towards the centers of the base
    pairs at each end of the helix.
    '''
    def __init__(self, cg_file=None, dotbracket_str='', seq=''):
        '''
        Initialize the new structure.
        '''
        super(CoarseGrainRNA, self).__init__(cg_file, dotbracket_str, seq)

        self._virtual_atom_cache={}
        #: Keys are element identifiers (e.g.: "s1" or "i3"), values are 2-tuples of vectors
        #: The first value of stem coordinates corresponds to the start of the stem 
        #: (the one with the lowest nucleotide number),
        #: The second value to the end of the stem.
        #: If the coordinates for an element change, the virtual atom and virtual residue 
        #: coordinates are automatically invalidated.
        self.coords = None #We can only initialize this, when we know defines.keys()
        self.twists = None
        self.sampled = dict()
        
        if self.defines:
            self._init_coords()
        
        #:The following 5 defaultdicts are cleared when coords or twists change.
        #: Global (carthesian) position of the virtual residue 
        #: (=offset of the residue's coordinate-system)
        #: generated by self.add_all_virtual_residues()
        self.vposs = c.defaultdict( dict )    
        #: The coordinate system specific to each virtual residue 
        #: (3x3 matrix, carthesian coordiantes; each row is one unit vector)
        #: generated by self.add_all_virtual_residues()
        self.vbases = c.defaultdict( dict )
        #: generated by self.add_all_virtual_residues()
        self.vvecs = c.defaultdict( dict )
        #: generated by self.add_all_virtual_residues()
        self.v3dposs = c.defaultdict( dict )
        #: generated by self.add_all_virtual_residues()
        self.vinvs = c.defaultdict( dict )

        #: A 3D vector. Used as hint, from what direction the Projection2D object 
        #: should be generated in the default case.
        self.project_from = None

        self.longrange = c.defaultdict( set )
        self.chains = {} #the PDB chain if loaded from a PDB file

        if cg_file is not None:
            self.from_file(cg_file)


    def get_coord_str(self):
        '''
        Place the start and end coordinates of each stem into a string.

        The format is:

            coord s1 x1 y1 z1 x2 y2 z2

        Where s1 is the name of the stem, (x1,y1,z1) and (x2,y2,z2) are
        the two endpoints of the stem.

        :return: A string containing the coordinates for all of the stems.
        '''
            
        out_str = ''
        for key in self.coords.keys():
            if key[0] in ["m", "i"]: continue #Bulge coordinates are redundant. They can be deduced from the stem coordinates.
            [p, n] = self.coords[key]
            out_str += ("coord {k} {x[0]:.16f} {x[1]:.16f} {x[2]:.16f} "
                        "{y[0]:.16f} {y[1]:.16f} {y[2]:.16f}".format(k=key, x=p, y=n))
            out_str += '\n'
        return out_str
    def add_bulge_coords_from_stems(self):
        '''
        Add the information about the starts and ends of the bulges (i and m elements).
        The stems have to be created beforehand.

        This is called during loading of the RNA structure from pdb and from cg files.
        '''
        for d in self.defines.keys():
            if d[0] != 's':                    
                edges = list(self.edges[d])
                if len(edges) == 2:
                    (s1b, _) = self.get_sides(edges[0], d)
                    (s2b, _) = self.get_sides(edges[1], d)

                    mids1 = self.coords[edges[0]]
                    mids2 = self.coords[edges[1]]

                    #Save coordinates in direction of the strand.
                    if self.get_link_direction(edges[0], edges[1],d)==1:
                        self.coords[d] = (mids1[s1b], mids2[s2b])
                    else:
                        self.coords[d] = (mids2[s2b], mids1[s1b])

    def add_all_virtual_residues(self):
        """
        Calls ftug.add_virtual_residues() for all stems of this RNA.
    
        .. note::
           Don't forget to call this again if you changed the structure of the RNA,
           to avoid leaving it in an inconsistent state.

        .. warning::
           Virtual residues are only added to stems, not to loop regions.
           The position of residues in loops is much more flexible, which is why virtual 
           residue positions for loops usually do not make sense.
        """
        for stem in self.stem_iterator():
            try:
                ftug.add_virtual_residues(self, stem)
            except (KeyError, ValueError):
                if np.all(np.isnan(self.coords[stem])):
                    raise RnaMissing3dError("No 3D coordinates available for stem {}".format(stem))
                elif np.all(np.isnan(self.twists[stem])):
                    raise RnaMissing3dError("No twists available for stem {}".format(stem))
                else:
                    log.warning("Reraising in add_all_virtual_residues")
                    raise
    def get_virtual_residue(self, pos, allow_single_stranded = False):
        """
        Get the virtual residue for the nmucleotide at position pos (1-based)

        :param allow_single_stranded: If True and pos is not in a stem, return a
              rough estimate for the residue position instead of raising an error.
              Currenly, for non-stem elements, these positions are on the axis of the cg-element.
        """
        elem = self.get_node_from_residue_num(pos)
        if elem[0]=="s":
            if elem not in self.v3dposs or not self.v3dposs[elem]:
                ftug.add_virtual_residues(self, elem)
            for i in range(self.stem_length(elem)):
                if self.defines[elem][0] + i == pos:
                    vres = self.v3dposs[elem][i]
                    return vres[0] + vres [2]
                elif self.defines[elem][3] - i == pos:
                    vres = self.v3dposs[elem][i]
                    return vres[0] + vres [3]
            else:
                assert False
        else:
            if not allow_single_stranded:
                raise ValueError("Position {} is not in a stem! It is in {}.".format(pos, elem))
            if elem[0]=="h":
                #We estimate the vres position along the axis of the hairpin.
                h_length = self.element_length(elem) / 2
                if pos - self.defines[elem][0] > h_length:
                    l = 2 * h_length - (pos - self.defines[elem][0])
                else:
                    l = pos - self.defines[elem][0]
                perc = l / h_length
            elif elem[0]=="i":
                if pos<=self.defines[elem][1]:
                    l = pos - self.defines[elem][0]
                    perc = l / (self.defines[elem][1]-self.defines[elem][0]+1)
                else:
                    l = pos - self.defines[elem][2]
                    tl = (self.defines[elem][3]-self.defines[elem][2]+1)
                    perc = (tl - l)/tl
            else:
                l = pos - self.defines[elem][0]
                perc = l / self.element_length(elem)
            return self.coords[elem][0] + (self.coords[elem][1]-self.coords[elem][0]+1) * perc
    
    def get_ordered_stem_poss(self):
        points = []
        for s in self.sorted_stem_iterator():
            points += list(self.coords[s])
        return np.array(points)

    def get_ordered_virtual_residue_poss(self):
        """
        Get the coordinates of all stem's virtual residues in a consistent order.
        
        This is used for RMSD calculation and is ment to replace ftug.bg_virtual_residues
        If no virtual_residue_positions are known, self.add_all_virtual_residues() is called 
        automatically.
    
        :returns: A numpy array.
        """
        if not self.v3dposs:
            self.add_all_virtual_residues()
        vress = []
        for s in self.sorted_stem_iterator():
            for i in range(self.stem_length(s)):
                vres=self.v3dposs[s][i]
                vress += [vres[0] + vres[2], vres[0] + vres[3]]
        return np.array(vress)

    def get_poss_for_domain(self, elements, mode="fast"):
        """
        Get an array of coordinates only for the elements specified.

        ..note::

            This code is still experimental in the current version of forgi.

        :param elements: A list of coarse grain element names.
        """
        points=[]
        if mode=="fast":
            for e in sorted(elements):
                points += list(self.coords[e])
                return np.array(points)
        elif mode=="vres":
            if not self.v3dposs:
                self.add_all_virtual_residues()
            vress = []
            for s in sorted(elements):
                if s[0]!="s": continue
                for i in range(self.stem_length(s)):
                    vres=self.v3dposs[s][i]
                    vress += [vres[0] + vres[2], vres[0] + vres[3]]
            return np.array(vress)
        assert False


    def steric_value(self, elements, method = "r**-2"):
        """
        Estimate, how difficult a set of elements was to build, 
        by counting the atom density around the center of these elements
        """
        try:
            if isinstance(elements, list) or isinstance(elements, tuple):
                center = ftuv.get_vector_centroid(self.coords[elements])
            elif elements.shape==(3,):
                center = elements
            else: assert False, repr(elements)
        except:
            print(elements, repr(elements))
            raise
        if method == "kde":
        #print(center)
            all_vas = []
            for pos in range(1,self.seq_length+1):
                for va in self.virtual_atoms(pos).values():
                    all_vas.append(va)

            all_vas = np.array(all_vas).T
            log.debug("Shape of all atoms {}".format(all_vas.shape))
            kde = scipy.stats.gaussian_kde(all_vas, 50) #randomly take 50 Angstrom bandwidth
            return kde(center)
        elif method.startswith("r**"):
            power=-int(method[3:5])
            exclude=method[5:]
            if exclude and exclude!="e":
                raise ValueError("Not supported method")
            value = 0
            for pos in range(1,self.seq_length+1):
                if exclude and self.get_node_from_residue_num(pos) in elements:
                    continue
                for va in self.virtual_atoms(pos).values():
                    value+=1/(1+ftuv.vec_distance(va, center))**power
            return value
        elif method.startswith("cutoff"):
            cutoff = float(method.split()[1])
            value = 0
            for pos in range(1,self.seq_length+1):
                for va in self.virtual_atoms(pos).values():
                    if ftuv.vec_distance(va, center)< cutoff:
                        value+=1
            return value
    def get_twist_str(self):
        '''
        Place the twist vectors into a string. 

        The format is:

            twist s1 x1 y1 z1 x2 y2 z2

        Where s1 is the name of the stem and (x1,y1,z1) and (x2,y2,z2) are
        the unit vectors from the start of each end of the stem to the middle
        of the base pairs.
        '''
        out_str = ''
        for key in self.twists.keys():
            [p, n] = self.twists[key]
            out_str += ("twist {k} {x[0]:.16f} {x[1]:.16f} {x[2]:.16f} "
                        "{y[0]:.16f} {y[1]:.16f} {y[2]:.16f}".format(k=key, x=p, y=n))
            out_str += '\n'
        return out_str

    def get_long_range_str(self):

        out_str = ''
        printed = set()

        for key1 in self.longrange.keys():
            for key2 in self.longrange[key1]:
                k = [key1, key2]
                k.sort()
                k = tuple(k)
                if k in printed:
                    continue
                printed.add(k)

                out_str += "longrange %s %s\n" % (key1, key2)

        return out_str

    def get_sampled_stems_str(self):
        out_str = ''
        for key in self.sampled.keys():
            out_str += 'sampled %s %s\n' % (key, " ".join(map(str, self.sampled[key])))
        return out_str

    def to_cg_string(self):
        '''
        Output this structure in string form.
        '''
        curr_str = self.to_bg_string()
        curr_str += self.get_coord_str()
        curr_str += self.get_twist_str()
        curr_str += self.get_sampled_stems_str()
        curr_str += self.get_long_range_str()
        if self.project_from is not None:
            curr_str+="project {} {} {}\n".format(*self.project_from)
        return curr_str

    def to_file(self, filename):
        with open(filename, 'w') as f:
            cg_str = self.to_cg_string()
            f.write(cg_str)

    def get_bulge_angle_stats_core(self, define, connections):
        '''
        Return the angle stats for a particular bulge. These stats describe the
        relative orientation of the two stems that it connects.

        :param define: The name of the bulge.
        :param connections: The two stems that are connected by it.
        :return: ftms.AngleStat object
        '''
        log.debug("Define {}, connections {}".format(define, connections))
        (stem1, twist1, stem2, twist2, bulge) = ftug.get_stem_twist_and_bulge_vecs(self, define, connections)
        log.debug("stem1 {}, twist1 {}, stem2 {}, twist2 {}, bulge {}".format(stem1, twist1, stem2, twist2, bulge))

        if round(np.dot(stem1, twist1),10)!=0 or round(np.dot(stem2, twist2),10)!=0:
            log.error("Angle stem1-twist1 {} dot_product={}, Angle stem2-twist2 {} degrees dot_product={}".format(
                                        math.degrees(ftuv.vec_angle(stem1, twist1)), np.dot(stem1, twist1),
                                        math.degrees(ftuv.vec_angle(stem2, twist2)), np.dot(stem2, twist2),))
            raise RuntimeError("The twists are inconsistent. "
                               "They should be orthogonal to the corresponding stem vectors."
                               "Inconsistency found for {},{}".format(define, connections)
                               )
            
        try:
            # Get the orientations for orienting these two stems
            (r, u, v, t) = ftug.get_stem_orientation_parameters(stem1, twist1, 
                                                                stem2, twist2)
            (r1, u1, v1) = ftug.get_stem_separation_parameters(stem1, twist1, bulge)
        except ZeroDivisionError:
            print ("Cannot get stats for {}. The 3D coodinates are probably wrong.".format(define), file=sys.stderr)
            raise
        dims =self.get_bulge_dimensions(define)
        ang_type = self.connection_type(define, connections)
        seqs = self.get_define_seq_str(define, adjacent=True)
        log.debug("u {}, v {}".format(u, v))

        angle_stat = ftms.AngleStat(self.name, dims[0], dims[1], u, v, t, r1, 
                                    u1, v1, ang_type, self.defines[define], 
                                    seqs)

        return angle_stat

    def get_stats(self, d):
        '''
        Calls get_loop_stat/ get_bulge_angle_stats or get_stem_stats, depending on the element d.
        
        :returns: A 1- or 2 tuple of stats (2 in case of bulges. One for each direction)
        '''
        if d[0]=="s":
            return (self.get_stem_stats(d),)
        elif d[0] in "mi":
            return self.get_bulge_angle_stats(d)
        else:
            try:
                stat = self.get_loop_stat(d)
            except ValueError:
                if len(self.defines)==1:
                    return tuple() #A structure without any stem has no stats.
                else:
                    raise
            if d[0] == "f":
                stat.stat_type="5prime"
            elif d[0] == "t":
                stat.stat_type="3prime"
            return (stat,)
        
    def get_loop_stat(self, d):
        '''
        Return the statistics for this loop.

        These stats describe the relative orientation of the loop to the stem
        to which it is attached.

        :param d: The name of the loop
        '''
        loop_stat = ftms.LoopStat()
        loop_stat.pdb_name = self.name

        loop_stat.bp_length = self.get_length(d)
        loop_stat.phys_length = ftuv.magnitude(self.coords[d][1] - self.coords[d][0])
        
        stem1, = self.edges[d] # Make sure there is only one edge
        
        (s1b, s1e) = self.get_sides(stem1, d)

        stem1_vec = self.coords[stem1][s1b] - self.coords[stem1][s1e]
        twist1_vec = self.twists[stem1][s1b]
        bulge_vec = self.coords[d][1] - self.coords[d][0] 
        
        if ftuv.magnitude(bulge_vec)<10**-3: #To avoid loops with 0 physical length. (If disconnects in the structure are modelled as loop)
            bulge_vec += (10**-3) * (stem1_vec / ftuv.magnitude(stem1_vec))

        (r,u,v) = ftug.get_stem_separation_parameters(stem1_vec, twist1_vec, 
                                                      bulge_vec)
        (loop_stat.r, loop_stat.u, loop_stat.v) = (r, u, v)
        loop_stat.r = loop_stat.phys_length # Will this cause problems in other parts of the code base???
        loop_stat.define=self.defines[d]
        if d[0]=="f":
            loop_stat.stat_type = "5prime"
        elif d[0]=="t":
            loop_stat.stat_type = "3prime"
        return loop_stat

    def get_bulge_angle_stats(self, bulge):               
        '''
        Return the angle stats for a particular bulge. These stats describe 
        the relative orientation of the two stems that it connects.

        :param bulge: The name of the bulge.
        :param connections: The two stems that are connected by it.
        :return: The angle statistics in one direction and angle statistics in
                 the other direction                    
        '''  
        if bulge == 'start':
            return (ftms.AngleStat(), ftms.AngleStat())

        connections = self.connections(bulge)

        angle_stat1 = self.get_bulge_angle_stats_core(bulge, connections)
        angle_stat2 = self.get_bulge_angle_stats_core(bulge, list(reversed(connections)))

        assert round(angle_stat1.get_angle(),5) == round(angle_stat2.get_angle(),5), ("{}!={}".format(angle_stat1.get_angle(), angle_stat2.get_angle()))
        return (angle_stat1, angle_stat2)

    def get_stacking_helices(self, method="Tyagi"):
        """
        Return all helices (longer stacking regions) as sets.

        Two stems and one bulge are in a stacking relation, if self.is_stacking(bulge) is true and the stems are connected to the bulge.
        Further more, a stem is in a stacking relation with itself.
        A helix is the transitive closure this stacking relation.

        :returns: A list of sets of element names.
        """
        helices=[]
        for d in self.defines:
            if d[0] in "mi" and self.is_stacking(d, method):
                s1, s2 = self.connections(d)
                helices.append(set([d, s1, s2]))
            if d[0]=="s":
                helices.append(set([d]))
        while True:
            for i,j in it.combinations(range(len(helices)),2):
                stack_bag1 = helices[i]
                stack_bag2 = helices[j]
                if stack_bag1 & stack_bag2:
                    stack_bag1|=stack_bag2
                    del helices[j]
                    break
            else: 
                break
        return helices
    def is_stacking(self, bulge, method="Tyagi", verbose=False):
        """
        Reports, whether the stems connected by the given bulge are coaxially stacking.

        

        :param bulge: STRING. Name of a interior loop or multiloop (e.g. "m3")
        :param method": STRING. "Tyagi": Use cutoffs from doi:10.1261/rna.305307, PMCID: PMC1894924.
        :returns: A BOOLEAN.
        """

        assert method in ["Tyagi", "CG" ]
        if method=="Tyagi":
            return self._is_stacking_tyagi(bulge, verbose)
        return self._is_stacking_CG(bulge, verbose)

    def _is_stacking_CG(self, bulge, verbose=False):
        """"""
        stem1, stem2 = self.connections(bulge)
        angle = ftuv.vec_angle(self.coords[stem1][1]-self.coords[stem1][0], 
                               self.coords[stem2][1]-self.coords[stem2][0])
        if angle>math.pi/2:
            angle=math.pi-angle 
        if angle>math.radians(45):
            if verbose: print("Angle {}>45".format(math.degrees(angle)))
            return False
        shear_angle1 = ftuv.vec_angle(self.coords[stem1][1]-self.coords[stem1][0], 
                               self.coords[bulge][1]-self.coords[bulge][0])
        if shear_angle1>math.pi/2:
            shear_angle1=math.pi-shear_angle1 
        shear_angle2 = ftuv.vec_angle(self.coords[stem2][1]-self.coords[stem2][0], 
                               self.coords[bulge][1]-self.coords[bulge][0])
        if shear_angle2>math.pi/2:
            shear_angle2=math.pi-shear_angle2
        if shear_angle1>math.radians(60) or shear_angle2>math.radians(60):
            if verbose: print ("Shear angle 1 {}>60 or shear angle 2 {}>60".format(math.degrees(shear_angle1), math.degrees(shear_angle1)))
            return False
        return True

    def _is_stacking_tyagi(self, bulge, verbose=False):
        """
        Implementation of the method described in doi:10.1261/rna.305307 (Tyagi and Matthews) for
        the detection of coaxial stacking.

        Called by self.is_stacking(bulge, "Tyagi")

        ..note::
            This does NOT implement the method for coaxial stacking prediction which is the main
            focus of the paper, only the method for the detection of stacking in pdb files.
        """
        assert bulge[0] in "mi"
        DISTANCE_CUTOFF = [ 14, 6 ]        
        ANGLE_CUTOFF    = [  math.acos(0.75), math.acos(0.8) ]
        SHEAR_ANGLE_CUTOFF = math.radians(60) #Relaxed compared to 60 in the paper, because we use
                                              #virtual atom positions
        SHEAR_OFFSET_CUTOFF = 10
        if bulge[0]=="m" and self.get_length(bulge) == 0:
            is_flush = True #flush-stack vs. mismatch-mediated stack
        else:
            is_flush = False

        stem1, stem2 = self.connections(bulge)
        side_nts = self.get_connected_residues(stem1, stem2, bulge)[0]
        #Distance
        bp_center1 = ftug.get_basepair_center(self, side_nts[0])
        bp_center2 = ftug.get_basepair_center(self, side_nts[1])
        if ftuv.vec_distance(bp_center1, bp_center2)>DISTANCE_CUTOFF[is_flush]:
            if verbose: print ("Distance {} > {}".format(ftuv.vec_distance(bp_center1, bp_center2), DISTANCE_CUTOFF[is_flush]))
            return False
        normalvec1 = ftug.get_basepair_plane(self, side_nts[0])
        normalvec2 = ftug.get_basepair_plane(self, side_nts[1])
        #Coaxial
        angle = ftuv.vec_angle(normalvec1, normalvec2)
        if angle>math.pi/2:
            #Triggered frequently
            #warnings.warn("Angle > 90 degrees: {} ({})".format(angle, math.degrees(angle)))
            angle=math.pi-angle
        if angle>ANGLE_CUTOFF[is_flush]:
            if verbose: print ("Angle {} > {}".format(angle, ANGLE_CUTOFF[is_flush]))
            return False
        #Shear Angle
        shear_angle1 = ftuv.vec_angle(normalvec1, bp_center2-bp_center1)        
        if shear_angle1>math.pi/2:
            shear_angle1=math.pi-shear_angle1
        if shear_angle1>SHEAR_ANGLE_CUTOFF: 
            if verbose: print ("Shear angle 1 {} > {}".format(shear_angle1, SHEAR_ANGLE_CUTOFF))
            return False
        shear_angle2 = ftuv.vec_angle(normalvec2, bp_center1-bp_center2)
        if shear_angle2>math.pi/2:
            shear_angle2=math.pi-shear_angle2
        if shear_angle2>SHEAR_ANGLE_CUTOFF: 
            if verbose: print ("Shear angle 2 {} > {}".format(shear_angle2, SHEAR_ANGLE_CUTOFF))
            return False
        #Shear Offset
        #Formula for distance between a point and a line 
        #from http://onlinemschool.com/math/library/analytic_geometry/p_line/
        if (ftuv.magnitude(np.cross((bp_center1-bp_center2), normalvec2))/
                            ftuv.magnitude(normalvec2))>SHEAR_OFFSET_CUTOFF: 
            if verbose: print ("Shear offset 1 wrong:", (ftuv.magnitude(np.cross((bp_center1-bp_center2), normalvec2))/
                                                         ftuv.magnitude(normalvec2)), ">" , SHEAR_OFFSET_CUTOFF)
            return False
        if (ftuv.magnitude(np.cross((bp_center1-bp_center2), normalvec1))/
                            ftuv.magnitude(normalvec1))>SHEAR_OFFSET_CUTOFF: 
            if verbose: print ("Shear offset 2 wrong")
            return False
        return True

    def get_stem_stats(self, stem):
        '''
        Calculate the statistics for a stem and return them. These statistics will describe the
        length of the stem as well as how much it twists.

        :param stem: The name of the stem.

        :return: A StemStat structure containing the above information.
        '''
        ss = ftms.StemStat()
        ss.pdb_name = self.name
        #ss.bp_length = abs(self.defines[stem][0] - self.defines[stem][1])                                            
        ss.bp_length = self.stem_length(stem)
        ss.phys_length = ftuv.magnitude(self.coords[stem][0] - self.coords[stem][1])
        ss.twist_angle = ftug.get_twist_angle(self.coords[stem], self.twists[stem])
        ss.define = self.defines[stem]

        return ss

    #def get_loop_from_residue(self, residue) ->  use BulgeGraph.get_node_from_residue_num()!
    def _init_coords(self):
        self.coords = CoordinateStorage(self.defines.keys(), on_change = self.reset_vatom_cache)
        self.twists = CoordinateStorage([x for x in self.defines if x[0] =="s"], on_change = self.reset_vatom_cache)
    def from_fasta(self, fasta):
        super(CoarseGrainRNA, self).from_fasta(fasta)
        self._init_coords()
    def from_bpseq_str(self, bpseq_str, dissolve_length_one_stems=False):
        super(CoarseGrainRNA, self).from_bpseq_str(bpseq_str, dissolve_length_one_stems)
        self._init_coords()
    def from_dotbracket(self,  dotbracket_str, dissolve_length_one_stems=False):
        super(CoarseGrainRNA, self).from_dotbracket(dotbracket_str, dissolve_length_one_stems)
        self._init_coords()
    def from_file(self, cg_filename):
        '''
        Load this data structure from a file.
        '''
        with open(cg_filename, 'r') as f:
            lines = "".join(f.readlines())

            self.from_cg_string(lines)

    def from_cg_string(self, cg_string):
        '''
        Populate this structure from the string
        representation of a graph.
        '''
        # Reading the bulge_graph-part of the file
        self.from_bg_string(cg_string)
        self._init_coords()
        
        #Reading the part of the file responsible for 3D information
        lines = cg_string.split('\n')
        for line in lines:
            line = line.strip()
            parts = line.split()
            if len(parts) == 0:
                continue
            if parts[0] == 'coord':
                name = parts[1]
                self.coords[name] = np.array([list(map(float, parts[2:5])), list(map(float, parts[5:8]))])
            if parts[0] == 'twist':
                name = parts[1]
                self.twists[name] = np.array([list(map(float, parts[2:5])), list(map(float, parts[5:8]))])
            if parts[0] == 'longrange':
                self.longrange[parts[1]].add(parts[2])
                self.longrange[parts[2]].add(parts[1])

            if parts[0] == 'sampled':
                self.sampled[parts[1]] = [parts[2]] + list(map(int, parts[3:]))
            if parts[0] == 'project':
                self.project_from=np.array(parts[1:], dtype=float)
        self.add_bulge_coords_from_stems() #Old versions of the file may contain bulge coordinates in the wrong order.

    
    def to_cg_file(self, filename):
        '''
        Save this structure as a string in a file.

        :param filename: The filename to save it to.
        '''
        warnings.warn("to_cg_file is deprecated. Use to_file!", stacklevel=2)
        with open(filename, 'w') as f:
            s = self.to_cg_string()

            f.write(s)

    def radius_of_gyration(self, method = "fast"):
        '''
        Calculate the radius of gyration of this structure.

        :param method: A STRING. one of 
                       "fast" (use only coordinates of coarse grained stems) or
                       "vres" (use virtual residue coordinates of stems)

        :return: A number with the radius of gyration of this structure.
        '''
        if method=="fast":
            coords=self.get_ordered_stem_poss()
        elif method=="vres":
            coords = self.get_ordered_virtual_residue_poss()
        else:
            raise ValueError("Wrong method {}. Choose one of 'fast' and 'vres'".format(method))

        rog = ftud.radius_of_gyration(coords)
        return rog

    def get_coordinates_list(self):
        warnings.warn("CoarseGrainRNA.get_coordinates_list is deprecated and being "
                      "replaced by get_coordinates_array!")
        return self.get_coordinates_array()

    def get_coordinates_array(self):
        '''
        Get all of the coordinates in one large array.

        The coordinates are sorted in the order of the keys
        in coordinates dictionary.

        :return: A 2D numpy array containing all coordinates
        '''
        all_coords = []
        assert len(self.coords) == len(self.defines), self.coords.keys()^self.defines.keys()
        for key in sorted(self.coords.keys()):
            for i in range(len(self.coords[key])):
                all_coords.append(self.coords[key][i])
        return np.array(all_coords)

    def load_coordinates_array(self, coords):
        '''
        Read in an array of coordinates (as may be produced by get_coordinates_array)
        and replace the coordinates of this structure with it.

        :param coords: A 2D array of coordinates
        :return: self
        '''

        for j, key in enumerate(sorted(self.coords.keys())):
            self.coords[key] = coords[ 2*j ], coords[ 2*j+1 ]
        return self

    def get_twists(self, node):
        ''' 
        Get the array of twists for this node. If the node is a stem,
        then the twists will simply those stored in the array. 
        If the node is an interior loop or a junction segment, 
        then the twists will be the ones that are adjacent to it. 
        If the node is a hairpin loop or a free end, then the same twist
        will be duplicated and returned twice.

        :param node: The name of the node
        '''                                                                                                           
        if node[0] == 's':
            return self.twists[node]                                                                                  

        connections = list(self.edges[node])
        (s1b, s1e) = self.get_sides(connections[0], node)

        if len(connections) == 1:
            vec = ftuv.normalize(ftuv.vector_rejection( 
                                  self.twists[connections[0]][s1b],
                                  self.coords[node][1] -  
                                  self.coords[node][0]))

            return (vec,vec)                                                  

        if len(connections) == 2: 
            # interior loop or junction segment                                                                  
            (s2b, s2e) = self.get_sides(connections[1], node) 
            bulge_vec = (self.coords[connections[0]][s1b] - 
                         self.coords[connections[1]][s2b])                                                            
            return (ftuv.normalize(ftuv.vector_rejection( 
                    self.twists[connections[0]][s1b], bulge_vec)),
                    ftuv.normalize(ftuv.vector_rejection(self.twists[connections[1]][s2b], bulge_vec)))  

        # uh oh, this shouldn't happen since every node                 
        # should have either one or two edges 
        assert False

    def element_physical_distance(self, element1, element2):
        '''
        Calculate the physical distance between two coarse grain elements.

        :param element1: The name of the first element (e.g. 's1')
        :param element2: The name of the first element (e.g. 's2')
        :return: The closest distance between the two elements.
        '''
        (i1, i2) = ftuv.line_segment_distance(self.coords[element1][0],
                                              self.coords[element1][1],
                                              self.coords[element2][0],
                                              self.coords[element2][1])

        return ftuv.vec_distance(i1, i2)
    

    def longrange_iterator(self, filter_connected=False):
        '''
        Iterate over all long range interactions in this molecule.
        
        :param filter_connected: Filter interactions that are between elements
                                 which are connected (mostly meaning multiloops
                                 which connect to the same end of the same stem)
        :return: A generator yielding long-range interaction tuples (i.e. ('s7', 'i2'))
        '''
        seen = set()

        for partner1 in self.longrange.keys():
            for partner2 in self.longrange[partner1]:
                if filter_connected:
                    if self.connected(partner1, partner2):
                        continue

                interaction = tuple(sorted([partner1, partner2]))

                # check if we've already seen this interaction
                if interaction in seen:
                    continue

                seen.add(interaction)

                yield interaction

    def total_length(self):
        '''
        Calculate the combined length of all the elements.
        '''
        total_length = sum([len(list(self.define_residue_num_iterator(d))) for d in self.defines])
        assert total_length == self.seq_length
        return self.seq_length

    def sorted_edges_for_mst(self):
        """
        Keep track of all linked nodes. Used for the generation of the minimal spanning tree.

        This overrides the function in bulge graph and adds an additional sorting criterion 
        with lowest priority.
        Elements that have no entry in self.sampled should be preferedly broken.
        This should ensure that the minimal spanning tree is the same after saving 
        and loading an RNA to/from a file, if changes of the minimal spanning tree 
        were performed by ernwin.
        """
        priority = {'s': 1, 'i': 2, 'm': 3, 'f': 4, 't': 5}
        edges = sorted(it.chain(self.mloop_iterator(),
                                self.iloop_iterator()),
                       key=lambda x: (priority[x[0]], min(self.get_node_dimensions(x)),not x in self.sampled))
        return edges
  
    def coords_to_directions(self):
        """
        The directions of each coarse grain element. One line per cg-element.

        The array is sorted by the corresponding element names alphabetically (`sorted(defines.keys()`)
        The directions usually point away from the elemnt's lowest nucleotide.
        However h,t and f elements always point away from the connected stem.
        """
        coords = self.get_coordinates_array()
        directions = coords[1::2]-coords[0::2]
        return directions
    def coords_from_directions(self, directions):
        """
        Generate coordinates from direction vectors (using also their lengths)

        Currently ignores the twists!

        :param directions: An array of vectors from the side of a cg-element with lower nucleotide number to the side with higher number
                           The array is sorted by the corresponding element names alphabetically (`sorted(defines.keys()`)

        """
        sorted_defines = sorted(self.defines.keys())
        assert len(sorted_defines)==len(directions), "{} != {}".format(len(sorted_defines), len(directions))
        if self.build_order is None:
            self.traverse_graph()
        self.coords["s0"]=np.array([0,0,0]), directions[sorted_defines.index("s0")]

        for stem1, link, stem2 in self.build_order: #Bulges and stems
            conn = self.connection_ends(self.connection_type(link, [stem1,stem2]))            
            link_dir = self.get_link_direction(stem1, stem2, link)
            if link_dir==1:
                self.coords[link] = self.coords[stem1][conn[0]], self.coords[stem1][conn[0]]+directions[sorted_defines.index(link)]
                if conn[1]==0:
                    self.coords[stem2] = self.coords[link][1], self.coords[link][1]+directions[sorted_defines.index(stem2)]
                else:
                    self.coords[stem2] = self.coords[link][1] - directions[sorted_defines.index(stem2)], self.coords[link][1]
            else:
                self.coords[link] = self.coords[stem1][conn[0]] - directions[sorted_defines.index(link)], self.coords[stem1][conn[0]]
                if conn[1]==0:
                    self.coords[stem2] = self.coords[link][0], self.coords[link][0]+directions[sorted_defines.index(stem2)]
                else:
                    self.coords[stem2] = self.coords[link][0] - directions[sorted_defines.index(stem2)], self.coords[link][0]
        for d in self.defines:
            if d[0] == "m" and d not in self.mst:
                edges = list(self.edges[d])
                (s1b, _) = self.get_sides(edges[0], d)
                (s2b, _) = self.get_sides(edges[1], d)
                mids1 = self.coords[edges[0]]
                mids2 = self.coords[edges[1]]
                #Save coordinates in direction of the strand.
                if self.get_link_direction(edges[0], edges[1],d)==1:
                    self.coords[d] = (mids1[s1b], mids2[s2b])
                else:
                    self.coords[d] = (mids2[s2b], mids1[s1b])

            if d[0] in "hft": #Loops
                stem, = self.edges[d]
                (s1b, _) = self.get_sides(stem, d)
                self.coords[d] = self.coords[stem][s1b], self.coords[stem][s1b] + directions[sorted_defines.index(d)]

    def virtual_atoms(self, key):
        """
        Get virtual atoms for a key.

        :param key: An INTEGER: The number of the base in the RNA. 
                    Returns a dict {"C8":np.array([x,y,z]), ...}
        """
        if isinstance(key, int):
             if key not in self._virtual_atom_cache:
                try:
                    self._virtual_atom_cache[key]=ftug.virtual_atoms(self)[key]
                except KeyError as e:
                    log.info("Key {} not present. Need to recreate all virtual residues".format(e))
                    self.add_all_virtual_residues()
                    self._virtual_atom_cache[key]=ftug.virtual_atoms(self)[key]
             return self._virtual_atom_cache[key]
        else:
            raise ValueError("Expected an int, found {}".format(key))

    def reset_vatom_cache(self, key):
        """
        Used as on_call function for the observing of the self.coords dictionary.

        :param key: A coarse grain element name, e.g. "s1" or "m15"
        """
        try:
            if not self._virtual_atom_cache:
                return
        except AttributeError: #Happens during deepcopy
            return 

        define=self.defines[key]

        #Delete virtual residues
        try: del self.vposs[key]
        except KeyError: pass
        try: del self.vbases[key]
        except KeyError: pass
        try: del self.vvecs[key]
        except KeyError: pass
        try: del self.v3dposs[key]
        except KeyError: pass
        try: del self.vinvs[key]
        except KeyError: pass

        #Delete virtual atoms
        if len(define)>1:
            for i in range(define[0], define[1]+1):
                if i in self._virtual_atom_cache:
                    del self._virtual_atom_cache[i]
        if len(define)>3:
            for i in range(define[2], define[3]+1):
                if i in self._virtual_atom_cache:
                    del self._virtual_atom_cache[i]
    #def __deepcopy__(self, memo):

    def rotate(self, angle, axis="x", unit="radians"):
        if unit=="degrees":
            angle=math.radians(angle)
        elif unit!="radians":
            raise ValueError("Unit {} not understood. Use 'degrees' or 'radians'".format(unit))
        s = math.sin(angle)
        cosi = math.cos(angle)
        rotation_matrix = np.zeros((3,3))
        if axis=="x":
            rotation_matrix[0,0]=1
            rotation_matrix[1,1]=rotation_matrix[2,2]=cosi
            rotation_matrix[1,2]=-s
            rotation_matrix[2,1]=s
        elif axis=="y":
            rotation_matrix[0,0]=1
            rotation_matrix[0,0]=rotation_matrix[2,2]=cosi
            rotation_matrix[0,2]=-s
            rotation_matrix[2,0]=s        
        elif axis=="z":
            rotation_matrix[2,2]=1
            rotation_matrix[0,0]=rotation_matrix[1,1]=cosi
            rotation_matrix[0,1]=-s
            rotation_matrix[1,0]=s
        self.coords.rotate(rotation_matrix)
        self.twists.rotate(rotation_matrix)
        
        #Caching for virtual residues
        self.vposs = c.defaultdict( dict )    
        self.vbases = c.defaultdict( dict )
        self.vvecs = c.defaultdict( dict )
        self.v3dposs = c.defaultdict( dict )
        self.vinvs = c.defaultdict( dict )

"""
def cg_from_sg(cg, sg):
    '''
    Create a coarse-grain structure from a subgraph.
    
    ..warning::

        If the list of elements in sg is inconsistent (e.g. contains only parts of a multiloop)
        this will currently proceed without an error but return an 
        inconsistent CoarseGrainRNA object!
  
    :param cg: The original structure
    :param sg: The list of elements that are in the subgraph
    '''
    new_cg = CoarseGrainRNA()
    
    for d in sg:
        new_cg.defines[d] = cg.defines[d]
        new_cg._init_coords()
        new_cg.coords[d] = cg.coords[d]
        if d in cg.twists:
            new_cg.twists[d] = cg.twists[d]
        new_cg.longrange[d] = cg.longrange[d]
        
        for x in cg.edges[d]:
            if x in new_cg.defines.keys():
                new_cg.edges[d].add(x)
                new_cg.edges[x].add(d)
    
    return new_cg"""
<|MERGE_RESOLUTION|>--- conflicted
+++ resolved
@@ -116,30 +116,6 @@
     elif chain_id is None:  
         chains = [ftup.get_biggest_chain(pdb_filename, parser=parser)]
     else:
-<<<<<<< HEAD
-        chain = ftup.get_particular_chain(pdb_filename, chain_id, parser=parser)
-
-    chain = ftup.rename_modified_ress(chain)
-    chain = ftup.rename_rosetta_atoms(chain)
-    chain = ftup.remove_hetatm(chain)
-    log.info("Using chain {}".format(chain.id))
-    # output the biggest RNA chain
-    pdb_base = op.splitext(op.basename(pdb_filename))[0]
-    output_dir = op.join(output_dir, pdb_base + "_" + chain.id)
-
-    if not op.exists(output_dir):
-        os.makedirs(output_dir)
-    pdb_chain_fn = op.join(output_dir, 'temp.pdb') 
-    with open(pdb_chain_fn, 'w') as f:
-        # TODO: the following should be changed to take the input parser
-        # and use that to output the chain
-        ftup.output_chain(chain, f.name)
-        f.flush()
-
-    pdb_base = op.splitext(op.basename(pdb_filename))[0]
-    pdb_base += "_" + chain.id
-
-=======
         chains = [ftup.get_particular_chain(pdb_filename, chain_id, parser=parser)]
     new_chains = []
     for chain in chains:
@@ -155,7 +131,6 @@
     else:
         pdb_base += "_allrna"
             
->>>>>>> 7a50f8f1
     cg = CoarseGrainRNA()
     cg.name = pdb_base
     if sum(len(chain.get_list()) for chain in new_chains) == 0:
@@ -220,28 +195,10 @@
         
     # Add the 3D information about the starts and ends of the stems
     # and loops
-    
-<<<<<<< HEAD
-    # BT: I think, we have chain already. No need to re-read!
-    #with warnings.catch_warnings():
-    #    warnings.simplefilter("ignore")
-    #    s = bpdb.PDBParser().get_structure('temp', pdb_chain_fn)
-    #    chains = list(s.get_chains())
-    #    if len(chains) < 1:
-    #        raise Exception("No chains in the PDB file")
-    #    chain = chains[0]
-
-    cg.from_bpseq_str(out, dissolve_length_one_stems=False)
-    cg.name = pdb_base
-    cg.seqids_from_residue_map(residue_map)
-    
-    ftug.add_stem_information_from_pdb_chain(cg, chain)
-=======
     cg.chains = { chain.id : chain for chain in new_chains }
     log.debug("seq-IDs of loaded structure are {}".format(cg.seq_ids))
     #Stems can span 2 chains.    
     ftug.add_stem_information_from_pdb_chains(cg)
->>>>>>> 7a50f8f1
     cg.add_bulge_coords_from_stems()
     
     for chain in new_chains:
