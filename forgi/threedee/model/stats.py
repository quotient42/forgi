#!/usr/bin/python

import csv
import itertools as it
import sys, warnings

import random as rand
import numpy as np
import numpy.random as nr
import collections as c
import math as m
import math

import logging
log = logging.getLogger(__name__)

#import fess.builder.config as cbc
import forgi.config as cbc
import forgi.utilities.debug as fud
import forgi.threedee.utilities.vector as ftuv
import forgi.threedee.utilities.graph_pdb as ftug

# The two constants seem to be unused.
avg_stem_bp_length = 2.24
avg_twist_rotation_per_bp = 360 / 11.


#loop_lengths = [
#        (0., 0.),
#        ( 7.0 , 9.0 ),
#        ( 7.459 , 9.33 ),
#        ( 7.774 , 8.945 ),
#        ( 8.102 , 8.985 ),
#        ( 6.771 , 8.182 ),
#        ( 6.465 , 7.533 ),
#        ( 6.435 , 7.676 ),
#        ( 6.605 , 8.987 ),
#        ( 8.396 , 9.367 ),
#        ( 12.13 , 18.68 ),
#        ( 19.76 , 22.32 ),
#        ( 11.57 , 14.59 ),
#        ( 8.702 , 8.744 ),
#        ( 15.46 , 15.46 ),
#        ( 15.0 , 30.0 ),
#        ( 15.0 , 30.0 ),
#        ( 15.0 , 30.0 ),
#        ( 15. , 30. ),
#        ( 15. , 30. ),
#        ( 15. , 30. ),
#        ( 15. , 30. ),
#        ( 15. , 30. ),
#        ( 15. , 30. ),
#        ( 33.02 , 33.02 ) ]
#
#def get_loop_length(bg, key):
#
#    if int(bg.defines[key][0]) > int(bg.defines[key][1]):
#        loop_length = 1.
#    else:
#        loop_length = int(bg.defines[key][1]) - int(bg.defines[key][0])
#
#    return rand.uniform(loop_lengths[loop_length][0], loop_lengths[loop_length][1])

class LoopStat:
    '''
    Class for storing the individual statistics about loops.

    phys_length: The length between the start and the centroid of the loop.
    '''
    def __init__(self, line='', s_type="loop"):
        self.stat_type = s_type
        self.pdb_name = ''

        self.bp_length = 0
        self.phys_length = 0.
        self.r = 0.
        self.u = 0.
        self.v = 0.

        self.define=[]
        self.seqs=[]
        if len(line) > 0:
            try:
                self.parse_line(line)
            except:
                print >>sys.stderr, "Error parsing line:", line
                raise

    def parse_line(self, line):
        '''
        Parse a line containing statistics about the shape of a stem.

        :param line: The line from the statistics file.
        '''

        parts =  line.strip().split()

        self.pdb_name = parts[1]

        self.bp_length = int(parts[2])
        self.phys_length = float(parts[3])
        self.r = float(parts[3])
        self.u = float(parts[4])
        self.v = float(parts[5])
        if len(parts)>6:
            self.define = list(map(int, [parts[6], parts[7]]))
            self.seqs = parts[8:]

    def __str__(self):
        return "{stat_type} {pdb_name} {bp_length} {phys_length} {u} {v} ".format(**self.__dict__)+" ".join(map(str, self.define))+" "+" ".join(self.seqs)

    def __eq__(self, other):
        if type(self)==type(other):
            return self.__dict__ == other.__dict__
        return NotImplemented

    def __ne__(self, other):
        return not self == other

class StemStat:
    '''
    Class for storing the individual statistics about helices.

    Each stem will be defined by its base pair length. Two
    parameters are associated with each base pair length:

    phys_length: The physical length of such a helix
    twist_angle: The angle between its two twist segments
    '''
    def __init__(self, line=''):
        self.pdb_name = ''

        self.bp_length = 0
        self.phys_length = 0.

        self.twist_angle = 0.
        self.define = []
        self.seqs=[]
        if len(line) > 0:
            self.parse_line(line)

    def parse_line(self, line):
        '''
        Parse a line containing statistics about the shape of a stem.

        :param line: The line from the statistics file.
        '''

        parts =  line.strip().split()

        self.pdb_name = parts[1]

        self.bp_length = int(parts[2])
        self.phys_length = float(parts[3])
        self.twist_angle = float(parts[4])
        if len(parts)>5:
            self.define = [int(parts[5]), int(parts[6]), int(parts[7]), int(parts[8])]
            self.seqs = [parts[9], parts[10]]
    def __str__(self):
<<<<<<< HEAD
        try:
            return "stem {} {} {} {} {} {} {} {}".format(self.pdb_name, self.bp_length, self.phys_length, self.twist_angle, *self.define)
        except IndexError:
            warnings.warn("Could not print define '{}' for StemStat".format(self.define))
            return "stem {} {} {} {}".format(self.pdb_name, self.bp_length, self.phys_length, self.twist_angle)
=======
        return "stem {pdb_name} {bp_length} {phys_length} {twist_angle} ".format(**self.__dict__)+" ".join(map(str, self.define))+" "+" ".join(self.seqs)
>>>>>>> d0416879
        #return "pdb_name: %s bp_length: %d phys_length: %f twist_angle: %f define: %s" % (self.pdb_name, self.bp_length, self.phys_length, self.twist_angle, " ".join(map(str, self.define)))

    def __eq__(self, other):
        if type(self)==type(other):
            return self.__dict__ == other.__dict__
        return NotImplemented

    def __ne__(self, other):
        return not self == other

class AngleStat:
    '''
    Class for storing an individual statistic about inter-helical angles.
    '''

    def __init__(self, stat_type="angle", pdb_name='', dim1=0, dim2=0, u=0, v=0, t=0, r1=0, u1=0, v1=0, ang_type='x',
                 define=[], seqs=[]):
        #log.debug("Stat init called")
        self.pdb_name = pdb_name
        self.dim1 = dim1
        self.dim2 = dim2
        self.stat_type = stat_type

        self.u = u
        self.v = v
        self.t = t

        self.r1 = r1
        self.u1 = u1
        self.v1 = v1

        self.ang_type = ang_type

        self.define = define
        self.seqs = seqs


    def __eq__(self, a_s):
        '''
        Is this AngleStat equal to another one.
        '''
        log.debug("Comparing angle stats {} and {}".format(self.pdb_name, a_s.pdb_name))
        if self.dim1 != a_s.dim1:
            log.debug("Dim1 {} != {}".format(self.dim1, a_s.dim1))
            return False
        if self.dim2 != a_s.dim2:
            log.debug("Dim2 {} != {}".format(self.dim2, a_s.dim2))
            return False
        if not np.allclose(self.u, a_s.u):
            log.debug("u {} != {}".format(self.u, a_s.u))
            return False
        if not np.allclose(self.v, a_s.v):
            log.debug("v {} != {}".format(self.v, a_s.v))
            return False
        if not np.allclose(self.t, a_s.t):
            log.debug("t {} != {}".format(self.t, a_s.t))
            return False
        if not np.allclose(self.r1, a_s.r1):
            log.debug("r1 {} != {}".format(self.r1, a_s.r1))
            return False
        if not np.allclose(self.u1, a_s.u1):
            log.debug("u1 {} != {}".format(self.u1, a_s.u1))
            return False
        if not np.allclose(self.v1, a_s.v1):
            log.debug("v1 {} != {}".format(self.v1, a_s.v1))
            return False
        log.debug("Angle stats comparing equal")
        return True

    def parse_line(self, line):
        parts = line.strip().split(' ')

        self.stat_type = parts[0]
        self.pdb_name = parts[1]

        self.dim1 = int(parts[2])
        self.dim2 = int(parts[3])

        self.u = float(parts[4])
        self.v = float(parts[5])
        self.t = float(parts[6])

        self.r1 = float(parts[7])
        self.u1 = float(parts[8])
        self.v1 = float(parts[9])

        self.ang_type = int(parts[10])

        if self.dim2 == 1000:
            # multiloop or single stranded region
            if self.dim1 == 0:
                # no unpaired bases means no define
                def_len = 0
            else:
                def_len = 2
        else:
            def_len = 4
            if self.dim1 == 0:
                def_len -= 2
            if self.dim2 == 0:
                def_len -= 2

            # for interior loops, at least one strand has to
            # have an unpaired base
            assert(def_len > 0)

        self.define = map(int,parts[11:11 + def_len])
        self.seqs = parts[11+def_len:]

    def orientation_params(self):
        '''
        Return a tuple containing the parameters which specify the orientation
        of one stem with respect to another.

        :return: (u, v)
        '''

        return (self.u, self.v)

    def twist_params(self):
        '''
        Returns a tuple containing the parameters which specify the difference in
        twist between two stems.

        :return (u, v, t)
        '''
        return (self.u, self.v, self.t)

    def position_params(self):
        '''
        Return a tuple containing the parameters which specify the position
        of one stem with respect to another.

        :return: `(r1, u1, v1)`
        '''
        return (self.r1, self.u1, self.v1)

    def __str__(self):
        out_str = "%s %s %d %d %f %f %f %f %f %f %d %s %s" % (self.stat_type,
                                                              self.pdb_name,
                                                              self.dim1,
                                                              self.dim2,
                                                              self.u,
                                                              self.v,
                                                              self.t,
                                                              self.r1,
                                                              self.u1,
                                                              self.v1,
                                                              self.ang_type,
                                                             " ".join(map(str, self.define)),
                                                             " ".join(self.seqs))
        return out_str
    def __hash__(self):
        return hash(str(self))

    def diff(self, other_angle, next_stem_length = 1):
        '''
        Calculate the distance between the start and end of the hypothetical
        next stem defined by these two angles.

        :param other_angle: The other angle stat
        :param next_stem_length: the length of the stem that is attached to this angle.
        :param return: The distance between the starts and ends of the two hypothetical
                       next stems defined by this angle and the other angle
        '''
        this_stem_start = np.array(ftuv.spherical_polar_to_cartesian([self.r1, self.u1, self.v1]))
        this_stem_end = np.array(ftuv.spherical_polar_to_cartesian([next_stem_length, self.u, self.v]))

        other_stem_start = np.array(ftuv.spherical_polar_to_cartesian([other_angle.r1, other_angle.u1, other_angle.v1]))
        other_stem_end = np.array(ftuv.spherical_polar_to_cartesian([next_stem_length, other_angle.u, other_angle.v]))

        return ftuv.vec_distance(this_stem_start, other_stem_start) + ftuv.vec_distance(this_stem_start+this_stem_end, other_stem_start + other_stem_end)
    def get_angle(self):
        '''
        Return the angle between the two connected stems.
        '''
        return ftuv.vec_angle(np.array([-1.,0.,0.]), ftuv.spherical_polar_to_cartesian([1, self.u, self.v]))

    def get_virtual_atom_distance(self):
        raise NotImplementedError("This does currently not produce valid results")
        import forgi.threedee.utilities.average_stem_vres_atom_positions as ftus
        if self.ang_type not in [3]:
            warnings.warn("get_virtual_atom_distance not implemented for angle type {}".format(self.ang_type))
            return float("nan")

        spos_1 = ftus.avg_stem_vres_atom_coords[1]["A"]["O3'"]

        stem1_vec = [1.0,0,0]
        stem1_twist1 = [0,1.0,0]
        basis1_t = np.array([-np.array(stem1_vec), stem1_twist1, [0,0,1.0]]).transpose()


        #The stem seperation.
        start_stem2 = ftug.stem2_pos_from_stem1_1(basis1_t, self.position_params())

        #Basis of stem 2 expressed in the basis of stem1 = standard basis
        stem2_orientation = ftug.stem2_orient_from_stem1_1(basis1_t, [1] + list(self.orientation_params()))
        twist2 = ftug.twist2_orient_from_stem1_1(basis1_t, self.twist_params())

        stem2_basis = ftuv.create_orthonormal_basis(stem2_orientation, twist2)

        spos_2 = ftus.avg_stem_vres_atom_coords[0]["A"]["P"]

        spos2_in_std_basis = ftug.vres_to_global_coordinates(start_stem2, stem2_basis, {"Atom": spos_2})["Atom"]
        #ftuv.change_basis(spos_2, basis1, stem2_basis)+start_stem2
        #print(stem2_basis, spos_1, spos2_in_basis_1)
        return ftuv.vec_distance(spos_1, spos2_in_std_basis)


class RandomAngleStats():
    '''
    Store all of the angle stats.
    '''
    def __init__(self, discrete_angle_stats):
        self.cont_stats = dict()
        self.make_random(discrete_angle_stats)

    def create_random_function(self, data):
        '''
        Create a function that returns a random value for
        each column in the statistics.

        :param stats: A table containing n rows and m columns
        :return: A function returning m random values with a
                 maximum and minimum no greater than the largest
                 and least values in that column, respectively.
        '''
        mins = map(min,data.T)
        maxs = map(max,data.T)

        def bounded_uniform():
            return [nr.uniform(i,x) for i,x in zip(mins, maxs)]

        return bounded_uniform

    def make_random(self, discrete_angle_stats):
        '''
        Create a set of statistsics that is random in each direction.

        The maximum and minimum u and v values will be taken
        from the discrete statistics.
        '''
        import scipy.stats as ss
        for key1,key2,key3 in discrete_angle_stats.keys():
            dims = (key1, key2, key3)
            data = []

            for d in discrete_angle_stats[(key1,key2,key3)]:
                data += [[d.u, d.v, d.t, d.r1, d.u1, d.v1]]

            '''
            if len(data) < 3:
                continue
            '''

            try:
                self.cont_stats[dims] = self.create_random_function(np.array(data))
            except np.linalg.LinAlgError as lae:
                print >>sys.stderr, "Singular matrix, dimensions:", dims

    def sample_stats(self, dims):
        '''
        Sample a set of statistics.

        :param dims: The dimensions of the bulge for which to sample.
        '''
        new_stats = self.cont_stats[dims]()
        s = AngleStat()
        (s.u, s.v, s.v, s.r1, s.u1, s.v1) = new_stats
        return s

    # This function seems to be unused. Consider deprecation...
    def stats_by_dimensions(self, dims, n):
        '''
        Return a set of n AngleStats for a bulge with a dimension
        of of dims.

        :param dims: The dimensions of the bulge (i.e. `(1,2)`)
        :params n: The number of angle stats to return. If n is greater
            than the number of stats stored, then return the number of
            stats available.
        '''
        return self.angle_kdes[dims[0]][dims[1]].resample(size=n)

class ContinuousAngleStats():
    '''
    Store all of the angle stats.
    '''
    def __init__(self, discrete_angle_stats):
        self.cont_stats = dict()
        self.make_continuous(discrete_angle_stats)

    def make_continuous(self, discrete_angle_stats):
        '''
        Create a kernel density estimation of the statistics
        for each bulge dimension represented in the collection
        of discrete angle statistics.

        Each KDE will have six dimensions corresponding to the six
        dimensions necessary for describing the orientation of one
        helix with respect to another.

        :param discrete_angle_statistics: A dictionary of dictionaries,
            each one containing and AngleStats structure.
        '''
        import scipy.stats as ss
        for key1,key2,key3 in discrete_angle_stats.keys():
            dims = (key1, key2, key3)
            data = []

            for d in discrete_angle_stats[(key1,key2,key3)]:
                data += [[d.u, d.v, d.t, d.r1, d.u1, d.v1]]

            '''
            if len(data) < 2:
                continue
            '''

            if len(data) < 3:
                continue

            try:
                self.cont_stats[dims] = ss.gaussian_kde(np.array(data).T)
            except np.linalg.LinAlgError as lae:
                print >>sys.stderr, "Singular matrix, dimensions:", dims

    def sample_stats(self, dims):
        '''
        Sample a set of statistics.

        :param dims: The dimensions of the bulge for which to sample.
        '''
        new_stats = self.cont_stats[dims].resample(size=1)
        s = AngleStat()
        (s.u, s.v, s.v, s.r1, s.u1, s.v1) = new_stats.T[0]
        return s

    #Probably unused!
    def stats_by_dimensions(self, dims, n):
        '''
        Return a set of n AngleStats for a bulge with a dimension
        of of dims.

        :param dims: The dimensions of the bulge (i.e. (1,2))
        :params n: The number of angle stats to return. If n is greater
            than the number of stats stored, then return the number of
            stats available.
        '''
        return self.angle_kdes[dims[0]][dims[1]].resample(size=n)

class ConstructionStats:
    angle_stats = None
    stem_stats = None
    loop_stats = None
    fiveprime_stats = None
    threeprime_stats = None
    conf_stats = None


def get_angle_stats(filename, refresh=False):
    '''
    Load the statistics about inter the helix-helix orientations from a file.

    The file format should be as follows:

    `angle pdb_name dim1 dim2 r u v t r1 u1 v1 s1b s2b`

    Where the parameters are as follows:

    * `angle`: identifier for a type of statistics... should always just be 'angle'
    * `pdb_name`: the name of the pdb file these statistics came from
    * `dim1`: the smaller dimension of the bulge
    * `dim2`: the larger dimension of the bulge
    * `u`: the polar angle of the orientation of the 2nd stem
    * `v`: the azimuth of the orientation of the 2nd stem
    * `t`: the orientation of the twist of the second stem
    * `r1`: the distance of the start of the 2nd stem helix from the end of the 1st
            stem helix
    * `u1`: the polar angle of the separation vector of the two helices
    * `v1`: the azimuth of the separation vector of the two helices
    * `s1b`: The side of the first stem closest to the bulge
    * `s2b`: The side of the second stem closest to the bulge

    The azimuth is always defined with respect to the coordinate system defined
    by the stem1 helix axis vector and it's twist vector (the one adjacent to the
    bulge element).
    '''
    if ConstructionStats.angle_stats != None and not refresh:
        return ConstructionStats.angle_stats

    '''
    import pickle
    ConstructionStats.angle_stats = pickle.load(open('fess/stats/angle_stats.pickle', 'r'))

    print >>sys.stderr, "done loading stats"
    return ConstructionStats.angle_stats

    '''
    ConstructionStats.angle_stats = c.defaultdict(list)
    #DefaultDict(DefaultDict([]))

    f = open(filename, 'r')

    count = 0
    for line in f:
        line=line.strip()
        if line.startswith('angle'):
            angle_stat = AngleStat()
            angle_stat.parse_line(line)

            if len(angle_stat.define) > 0 and angle_stat.define[0] == 1:
                continue

            ConstructionStats.angle_stats[(angle_stat.dim1, angle_stat.dim2, angle_stat.ang_type)] += [angle_stat]
            ConstructionStats.angle_stats[(angle_stat.dim2, angle_stat.dim1, -angle_stat.ang_type)] += [angle_stat]
            count += 1

    f.close()

    '''
    pickle.dump(ConstructionStats.angle_stats, open('fess/stats/angle_stats.pickle','w'))
    '''

    #print >>sys.stderr, "done loading stats"
    return ConstructionStats.angle_stats

def get_angle_stat_dims(s1, s2, angle_type, min_entries=1):
    '''
    Return a list of tuples which indicate the dimensions for which angle
    stats are avilable.

    :param s1: The first size
    :param s2: The second size
    :param angle_type: The type of the angle.
    :param min_entries: The minimum number of stats that have to be available
    '''
    available_stats = []
    angle_stats = get_angle_stats()

    for (k1,k2,k3) in angle_stats.keys():
        if k3 == angle_type:# and len(angle_stats[(k1,k2,k3)]) >= min_entries: #BT: I think this should't be here.
            dist = m.sqrt((k1 - s1) ** 2 + (k2 - s2) ** 2)
            available_stats += [(dist, (k1,k2,k3))]

    available_stats.sort()
    return available_stats

def get_one_d_stat_dims(d, stats, min_entries=1):
    available_stats = []

    for k in stats.keys():
        available_stats += [(abs(d - k), k)]

    available_stats.sort()
    return available_stats


def get_stem_stats(filename, refresh=False):
    '''
    Load the statistics from the file.

    format:

    stem pdb_name bp_length phys_length twist_angle

    :param filename: The name of the file.
    '''
    if ConstructionStats.stem_stats != None and not refresh:
        return ConstructionStats.stem_stats

    ConstructionStats.stem_stats = c.defaultdict(list)

    f = open(filename, 'r')
    #print("Opening file", filename)
    for line in f:
        if line.strip().find('stem') == 0:
            stem_stat = StemStat(line)
            '''
            if stem_stat.define[0] == 1:
                continue
            '''

            ConstructionStats.stem_stats[(stem_stat.bp_length, stem_stat.bp_length)] += [stem_stat]

    f.close()

    return ConstructionStats.stem_stats


def get_fiveprime_stats(filename, refresh=False):
    '''
    Load the statistics from the file.

    format:

    `fiveprime pdb_name bp_length phys_length`

    :param filename: The name of the file.
    '''
    if ConstructionStats.fiveprime_stats != None and not refresh:
        return ConstructionStats.fiveprime_stats

    ConstructionStats.fiveprime_stats = c.defaultdict(list)

    f = open(filename, 'r')

    for line in f:
        if line.strip().find('5prime') == 0:
            fiveprime_stat = LoopStat(line)
            ConstructionStats.fiveprime_stats[fiveprime_stat.bp_length] += [fiveprime_stat]

    f.close()

    return ConstructionStats.fiveprime_stats

def get_threeprime_stats(filename, refresh=False):
    '''
    Load the statistics from the file.

    format:

    `threeprime pdb_name bp_length phys_length`

    :param filename: The name of the file.
    '''
    if ConstructionStats.threeprime_stats != None and not refresh:
        return ConstructionStats.threeprime_stats

    ConstructionStats.threeprime_stats = c.defaultdict(list)

    f = open(filename, 'r')

    for line in f:
        if line.strip().find('3prime') == 0:
            threeprime_stat = LoopStat(line)
            ConstructionStats.threeprime_stats[threeprime_stat.bp_length] += [threeprime_stat]

    f.close()

    return ConstructionStats.threeprime_stats

def get_loop_stats(filename, refresh=False):
    '''
    Load the statistics from the file.

    format:

    `loop pdb_name bp_length phys_length`

    :param filename: The name of the file.
    '''
    if ConstructionStats.loop_stats != None and not refresh:
        return ConstructionStats.loop_stats

    ConstructionStats.loop_stats = c.defaultdict(list)

    f = open(filename, 'r')

    for line in f:
        if line.strip().find('loop') == 0:
            loop_stat = LoopStat(line)
            ConstructionStats.loop_stats[loop_stat.bp_length] += [loop_stat]

    f.close()

    return ConstructionStats.loop_stats

class ClusteredAngleStats(object):
    def __init__(self, filename):
        """
        A collection of clustered angle_stats. Whenever stats for a certain key are retrieved,
        only one (randomly choosen) representative per cluster is returned.

        Requires a clustered angle stats file (created by fess/scripts/cluster_stats.py).
        The file should look like this:

        '
        # Cluster 0 for (1, 1, -1):
        angle RS_1788_S_000008_A 1 1 1.520877 1.837257 -1.380352 11.237569 0.867246 2.057771 1 19 19 30 30 UCG CAA
        # Cluster 1 for (1, 1, -1):
        angle RS_1140_S_000002_A 1 1 1.563667 1.869580 -0.967966 16.241881 0.896602 2.177000 -1 13 13 24 24 ACG CUU
        angle RS_1183_S_000008_A 1 1 1.533551 1.914482 -1.108396 15.780723 0.829850 2.255556 -1 4 4 46 46 UAG CAG
        '

        :param filename: The filename of the clustered angle stats file.
        """
        #: A dict `(dim1, dim2, ang_type)` : list of lists.
        #: Each value is a list of clusters, and each cluster is a list.
        self._stats_dict = c.defaultdict(list)
        lastkey=None
        with open(filename) as f:
            for line in f:
                if line.startswith('# Cluster'):
                    fields = line.split()
                    dim1 = int(fields[4].lstrip("(").rstrip(","))
                    dim2 = int(fields[5].rstrip(","))
                    ang_type = int(fields[6].rstrip("):"))
                    self._stats_dict[(dim1, dim2, ang_type)].append([])
                    lastkey = (dim1, dim2, ang_type)
                elif line.startswith('#'):
                    continue
                else:
                    angle_stat = AngleStat()
                    angle_stat.parse_line(line)
                    # I don't know what this does, I just copied the following 2 lines from
                    # Peter's code in get_angle_stats
                    if len(angle_stat.define) > 0 and angle_stat.define[0] == 1:
                        continue

                    assert lastkey == (angle_stat.dim1, angle_stat.dim2, angle_stat.ang_type) or lastkey == (angle_stat.dim2, angle_stat.dim1, -angle_stat.ang_type)
                    self._stats_dict[lastkey][-1].append(angle_stat)

    def __getitem__(self, key):
        """
        Returns a list of stats with only one randomly choosen stat for each cluster.
        """
        return [ rand.choice(x) for x in self._stats_dict[key] ]
    def keys(self):
        return self._stats_dict.keys()

    def lookup_stat(self, stat):
        key = (stat.dim1, stat.dim2, stat.ang_type)
        clusters = self._stats_dict[key]
        total_length=sum(len(cluster) for cluster in clusters)
        cluster_length=-1
        num_clusters=len(clusters)
        for cluster in clusters:
            if stat in cluster:
                cluster_length=len(cluster)
                break
        return cluster_length, total_length, num_clusters
    def cluster_of(self, stat):
        key = (stat.dim1, stat.dim2, stat.ang_type)
        clusters = self._stats_dict[key]
        for i, cluster in enumerate(clusters):
            if stat in cluster:
                return i
        return -1

    def get_angle_stat_dims(self, dim0, dim1, ang_type):
        """
        Returns a list of pairs,`(dist, key)` ordered by increasing distance of the key to the query key.

        :param dim1: dim1 of the query key
        :param dim2: dim2 of the query key
        :param ang_type: angle_type of the query key.
        """
        available_stats = []
        for (k1,k2,k3) in self.keys():
            if k3 == ang_type:
               dist = m.sqrt((k1 - dim0) ** 2 + (k2 - dim1) ** 2)
               available_stats += [(dist, (k1,k2,k3))]

        available_stats.sort()
        return available_stats

class ConformationStats(object):
    def __init__(self, stats_file, clustered_angle_stats_file=None):
        if clustered_angle_stats_file is None:
            self.angle_stats = get_angle_stats(stats_file, refresh=True)
        else:
            self.angle_stats = ClusteredAngleStats(clustered_angle_stats_file)
        self.stem_stats = get_stem_stats(stats_file, refresh=True)
        self.fiveprime_stats = get_fiveprime_stats(stats_file, refresh=True)
        self.threeprime_stats = get_threeprime_stats(stats_file, refresh=True)
        self.loop_stats = get_loop_stats(stats_file, refresh=True)

        self.constrained_stats = c.defaultdict(list)

    def constrain_stats(self, constraint_file):
        '''
        Constrain the statistics for certain regions of the molecule. This
        is created for use with the JAR3D annotations for loop regions.

        :param constraint_file: A file containing the allowed statistics for
                                a particular loop.
        :return: Nothing
        '''
        warnings.warn("Function does nothing!!!")
        raise NotImplementedError("TODO")

    def sample_stats(self, bg, elem, min_entries = 10):
        '''
        Return a set of statistics compatible with this element.

        :param bg: The graph representation we're using.
        :param elem: The name of the element
        :return: A list of compatible statistics
        '''
        if elem in self.constrained_stats:
            return self.constrained_stats[elem]

        dims = bg.get_node_dimensions(elem)

        if elem[0] == 's':
            dims = [dims]
            stats = self.stem_stats
            if stats[dims[0]]:
                return stats[dims[0]]
            else:
                raise LookupError("No stats for element {} with dimensions {}. Stats keys are {}".format(elem, dims[0], sorted(stats.keys())))
        elif elem[0] == 'i' or elem[0] == 'm':
            stats = self.angle_stats

            ang_type = bg.get_angle_type(elem)
            try:
                if isinstance(stats, ClusteredAngleStats):
                    dims = stats.get_angle_stat_dims(dims[0], dims[1], ang_type)
                else: # assert isinstance(stats, defaultdict)
                    dims = get_angle_stat_dims(dims[0], dims[1],
                                               ang_type, min_entries=min_entries)
            except IndexError:
                print >>sys.stderr, "Error in sample_stats:"
                print >>sys.stderr, "elem:", elem, "dims:", dims, "ang_type:", ang_type
                raise
        elif elem[0] == 'h':
            dims = dims[0]
            stats = self.loop_stats
            dims = get_one_d_stat_dims(dims, stats)
        elif elem[0] == 't':
            dims = dims[0]
            stats = self.threeprime_stats
            dims = get_one_d_stat_dims(dims, stats)

        elif elem[0] == 'f':
            dims = dims[0]
            stats = self.fiveprime_stats
            dims = get_one_d_stat_dims(dims, stats)

        all_stats = []
        for dim in dims:
            if len(all_stats) > min_entries:
                continue

            all_stats += stats[dim[-1]]

        if len(all_stats) == 0:
            msg = "No statistics for bulge {} with dims {}".format(elem, dims)
            if elem[0] in "mi":
                msg+=" and ang_type {}".format(ang_type)
            raise LookupError(msg)


        return all_stats

class FilteredConformationStats(ConformationStats):
    def __init__(self, stats_file, filter_filename=None, filter_prob=1):
        """
        :param filter_prob: Return the filtered stats with this probability, else all stats.
                            Default=1 (100%)
        """
        super(FilteredConformationStats, self).__init__(stats_file)
        self.filtered = None
        self.filtered_stats = None
        self.filter_prob = filter_prob
        if filter_filename is not None:
            self.from_file(filter_filename)


    def from_file(self, filename):
        '''
        Read the statistics in from a file, with the following formatting::

            sampled i3 1X8W_A 4 27 31 101 104 ""
            sampled i2 3U5F_6 4 1348 1348 1365 1367 "cWW AG or UU"
            sampled i2 2QBG_B 4 1013 1014 1103 1103 "cWW AG or UU"

        '''
        self.filtered = dict()
        self.filtered_stats = c.defaultdict(list)

        with open(filename, 'r') as f:
            reader = csv.reader(f, delimiter=' ', quotechar='"')
            for row in reader:
                if not row: continue; #Empty line
                elem_name = row[0]
                define_len = int(row[2])
                pdb_id = row[1]
                dims = tuple(map(int, row[3:5]))
                define = map(int, row[5:5 + define_len])

                # get filtered stats for each type of angle
                ang_types = [1,-1]
                for at in ang_types:
                    # for interior loops, the mirror loop should induce the same
                    # bend as if the direction of the stem was reversed
                    # TODO: make sure this is true
                    for stat in it.chain(self.angle_stats[(dims[0], dims[1], at)],
                                        self.angle_stats[(dims[1], dims[0], -at)]):
                        if stat.pdb_name == pdb_id:
                            #print stat.define, define
                            pass

                        if stat.pdb_name == pdb_id and stat.define == define:
                            #print >>sys.stderr, "found filtered stats:", stat.pdb_name, define
                            self.filtered_stats[(elem_name, at)] += [stat]


    def sample_stats(self, bg, elem):
        r=rand.random()
        if self.filtered_stats is not None and r<=self.filter_prob:
            ang_type = bg.get_angle_type(elem)
            if (elem, ang_type) in self.filtered_stats:
                if len(self.filtered_stats[(elem, ang_type)]) > 0:
                    return self.filtered_stats[(elem, ang_type)]
        # No filtered stats found. Return normal stats for this element.
        return super(FilteredConformationStats, self).sample_stats(bg, elem)

def get_conformation_stats(stats_file, angle_stats_file=None):
    if ConstructionStats.conf_stats is not None:
        return ConstructionStats.conf_stats
    else:
        return ConformationStats(stats_file, angle_stats_file)

def set_conformation_stats(conf_stats):
    ConstructionStats.conf_stats = conf_stats<|MERGE_RESOLUTION|>--- conflicted
+++ resolved
@@ -157,15 +157,11 @@
             self.define = [int(parts[5]), int(parts[6]), int(parts[7]), int(parts[8])]
             self.seqs = [parts[9], parts[10]]
     def __str__(self):
-<<<<<<< HEAD
-        try:
-            return "stem {} {} {} {} {} {} {} {}".format(self.pdb_name, self.bp_length, self.phys_length, self.twist_angle, *self.define)
-        except IndexError:
+	try:
+            return "stem {pdb_name} {bp_length} {phys_length} {twist_angle} ".format(**self.__dict__)+" ".join(map(str, self.define))+" "+" ".join(self.seqs)
+        except (KeyError, IndexError):
             warnings.warn("Could not print define '{}' for StemStat".format(self.define))
             return "stem {} {} {} {}".format(self.pdb_name, self.bp_length, self.phys_length, self.twist_angle)
-=======
-        return "stem {pdb_name} {bp_length} {phys_length} {twist_angle} ".format(**self.__dict__)+" ".join(map(str, self.define))+" "+" ".join(self.seqs)
->>>>>>> d0416879
         #return "pdb_name: %s bp_length: %d phys_length: %f twist_angle: %f define: %s" % (self.pdb_name, self.bp_length, self.phys_length, self.twist_angle, " ".join(map(str, self.define)))
 
     def __eq__(self, other):
@@ -918,6 +914,7 @@
                             Default=1 (100%)
         """
         super(FilteredConformationStats, self).__init__(stats_file)
+
         self.filtered = None
         self.filtered_stats = None
         self.filter_prob = filter_prob
