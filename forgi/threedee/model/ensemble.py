--- conflicted
+++ resolved
@@ -498,6 +498,7 @@
             build_order = cg.traverse_graph()
             for elem in cg.mst:
                 if elem[0] not in "mi": continue
+
                 line = cg.sampled[elem]
                 #load angle_stats in direction of build order!
                 for bo in build_order:
@@ -511,11 +512,7 @@
                 #Use correct multiplicity (self._cg has subsequent duplicates removed)
                 for j in range(self._cg_sequence.count(i)):
                     data["cg_name"].append(cg.name)
-<<<<<<< HEAD
-                    data["key"].append(self._cg_rev_lookup(i)[j])
-=======
                     data["key"].append(self._cg_rev_lookup[i][j])
->>>>>>> 7dace7a9
                     data["elem_name"].append(elem)
                     data["stat_name"].append(stat.pdb_name)
                     data["u"].append(stat.u)
