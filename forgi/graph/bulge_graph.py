--- conflicted
+++ resolved
@@ -3329,13 +3329,8 @@
                 next_stem = set.difference(self.edges[current],
                                            set([prev]))
                 build_order += [(prev, current, list(next_stem)[0])]
-<<<<<<< HEAD
                 # If pseudoknots exist, the direction is not always 0! 
                 # assert self.get_stem_direction(prev, build_order[-1][2])==0 does not hold for pseudoknots!
-=======
-                # If pseudoknots exist, the direction is not always 0!
-                # assert self.get_stem_direction(prev, build_order[-1][2])==0 does not hold!
->>>>>>> 655095f1
         self.build_order = build_order
         self.ang_type = None
 
