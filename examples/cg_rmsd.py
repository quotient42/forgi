#!/usr/bin/python
from __future__ import absolute_import, division, print_function, unicode_literals
from builtins import (ascii, bytes, chr, dict, filter, hex, input,
                      int, map, next, oct, open, pow, range, round,
                      str, super, zip) #future package
from future.builtins.disabled import (apply, cmp, coerce, execfile,
                             file, long, raw_input, reduce, reload,
                             unicode, xrange, StandardError)


import sys
import argparse

import forgi.threedee.model.coarse_grain as ftmc
import forgi.threedee.utilities.graph_pdb as ftug
<<<<<<< HEAD
import forgi.threedee.model.comparison as ftuc

def main():
    usage = """
    python cg_rmsd.py file1.cg file2.cg

    Calculate the RMSD between two coarse grain models.
    """
    num_args= 2
    parser = OptionParser(usage=usage)

    #parser.add_option('-o', '--options', dest='some_option', default='yo', help="Place holder for a real option", type='str')
    #parser.add_option('-u', '--useless', dest='uselesss', default=False, action='store_true', help='Another useless option')

    (options, args) = parser.parse_args()

    if len(args) < num_args:
        parser.print_help()
        sys.exit(1)

    cg1 = ftmc.CoarseGrainRNA(args[0])
    cg2 = ftmc.CoarseGrainRNA(args[1])

=======
import forgi.threedee.model.descriptors as ftur
import forgi.threedee.model.similarity as ftms

def main(args):

    if len(args.compareTo)==1:
        cg1 = ftmc.CoarseGrainRNA(args.reference[0])
        cg2 = ftmc.CoarseGrainRNA(args.compareTo[0])
        print (ftms.cg_rmsd(cg1, cg2))
    else:
        print ("{:15}\t{:6}\t{:6}\t{:6}".format("filename","RMSD", "dRMSD", "ACC"))
        ref_cg = ftmc.CoarseGrainRNA(args.reference[0])
        reference = ref_cg.get_ordered_virtual_residue_poss()
        acc_calc = ftms.AdjacencyCorrelation(ref_cg)
        for filename in args.compareTo:
            cg=ftmc.CoarseGrainRNA(filename)
            curr_vress=cg.get_ordered_virtual_residue_poss()
            rmsd  = ftur.rmsd(reference, curr_vress)
            drmsd = ftur.drmsd(reference, curr_vress)
            acc   = ftms.mcc(acc_calc.evaluate(cg))
            print ("{:15}\t{:6.3f}\t{:6.3f}\t{:6.3f}".format(filename[-15:], rmsd, drmsd, acc))


parser = argparse.ArgumentParser(description="Calculate the RMSD between two or more coarse grain models")
parser.add_argument('reference', nargs=1, help="The reference *.cg/*.coord file holding the coarse grained model", type=str)
parser.add_argument('compareTo', nargs='+',  help="Other coarse grained models which will be compared to the first one.", type=str)
if __name__ == '__main__':    
    args=parser.parse_args()
    main(args)
>>>>>>> 263d4a28

<|MERGE_RESOLUTION|>--- conflicted
+++ resolved
@@ -13,31 +13,6 @@
 
 import forgi.threedee.model.coarse_grain as ftmc
 import forgi.threedee.utilities.graph_pdb as ftug
-<<<<<<< HEAD
-import forgi.threedee.model.comparison as ftuc
-
-def main():
-    usage = """
-    python cg_rmsd.py file1.cg file2.cg
-
-    Calculate the RMSD between two coarse grain models.
-    """
-    num_args= 2
-    parser = OptionParser(usage=usage)
-
-    #parser.add_option('-o', '--options', dest='some_option', default='yo', help="Place holder for a real option", type='str')
-    #parser.add_option('-u', '--useless', dest='uselesss', default=False, action='store_true', help='Another useless option')
-
-    (options, args) = parser.parse_args()
-
-    if len(args) < num_args:
-        parser.print_help()
-        sys.exit(1)
-
-    cg1 = ftmc.CoarseGrainRNA(args[0])
-    cg2 = ftmc.CoarseGrainRNA(args[1])
-
-=======
 import forgi.threedee.model.descriptors as ftur
 import forgi.threedee.model.similarity as ftms
 
@@ -67,5 +42,4 @@
 if __name__ == '__main__':    
     args=parser.parse_args()
     main(args)
->>>>>>> 263d4a28
 
